--- conflicted
+++ resolved
@@ -148,11 +148,8 @@
     <string name="general_alert_add">Toevoegen</string>
 
     <string name="location_detail_title_default">Locatiedetails</string>
-<<<<<<< HEAD
     <string name="osm_tag_crossing">Zebrapad</string>
     <string name="distance_format_meters">%1$s meter</string>
-=======
     <string name="no_language_selected">Geen taal geselecteerd</string>
->>>>>>> 6f9d3f02
 
 </resources>
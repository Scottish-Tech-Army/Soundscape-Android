--- conflicted
+++ resolved
@@ -147,11 +147,8 @@
     <string name="general_alert_add">Agregar</string>
 
     <string name="location_detail_title_default">Detalles de la ubicación</string>
-<<<<<<< HEAD
     <string name="osm_tag_crossing">Paso de peatones</string>
     <string name="distance_format_meters">%1$s metros</string>
-=======
     <string name="no_language_selected">Ningún idioma seleccionado</string>
->>>>>>> 6f9d3f02
 
 </resources>
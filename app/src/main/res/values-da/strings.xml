<?xml version="1.0" encoding="utf-8"?>
<resources>
    <string name="first_launch_welcome_title">Velkommen!</string>
    <string name="first_launch_welcome_description">Naviger med ro i sjælen vha. Soundscapes rumlige lyd</string>
    <string name="first_launch_welcome_button">Kom godt i gang</string>
    <string name="first_launch_soundscape_language">Sproget i Soundscape</string>
    <string name="first_launch_soundscape_language_text">Vælg det sprog, Soundscape skal bruge. Du kan altid ændre dit valg i appindstillingerne.</string>
    <string name="first_launch_headphones_title">Lytte til Soundscape</string>
    <string name="first_launch_headphones_message_1">Soundscape fungerer godt med ethvert par hovedtelefoner. Hvis du gerne vil bruge hovedtelefoner, skal du bruge dem nu.</string>
    <string name="first_launch_headphones_message_2">Hvis du ikke har hovedtelefoner eller foretrækker ikke at bruge dem, er det okay! Soundscape fungerer med højttalerne på din telefon.</string>
    <string name="first_launch_callouts_title">Hør dine omgivelser</string>
    <string name="first_launch_callouts_message">Soundscape hjælper dig med at være opmærksom på, hvor du er, og hvor du skal hen, ved at råbe veje, kryds og interessepunkter op, når du nærmer dig dem.</string>
    <string name="first_launch_callouts_listen">Lyt til et eksempel på, hvad Soundscape kan råbe op på din næste gåtur</string>
    <string name="first_launch_callouts_listen_accessibility_label">Lyt</string>
    <string name="first_launch_callouts_example_1">Café</string>
    <string name="first_launch_callouts_example_3">Hovedgaden drejer til venstre</string>
    <string name="first_launch_callouts_example_4">Hovedgaden drejer til højre</string>
    <string name="first_launch_permissions_title">Navigere Soundscape</string>
    <string name="first_launch_permissions_message">Når du navigerer med Soundscape, vil du blive guidet af et lydfyr. Du skal aktivere følgende tilladelser i Soundscape for at gøre det:</string>
    <string name="first_launch_permissions_location">Lokalitetstjenester med præcis lokalitet</string>
    <string name="first_launch_permissions_motion">Motion &amp; fitness</string>
    <string name="first_launch_permissions_required">Denne tilladelse er påkrævet</string>
    <!--    Original iOS Soundscape doesn't have translations strings for Notification permission -->
    <string name="first_launch_permissions_notification">Meddelelser</string>
    <string name="general_error_location_services_authorize_title">Godkend Lokalitetstjenester</string>
    <string name="general_error_location_services_authorize_description">Soundscape bruger din placering til at finde og fortælle dig om de steder og ting, der er omkring dig. Appen skal have din tilladelse til at bruge Lokalitetstjenester.</string>

    <string name="first_launch_beacon_title">Vælg et lydfyr</string>
    <string name="first_launch_beacon_message_1">Når du navigerer med Soundscape, hører du lydfyret i retningen af din destination. Ved at følge det lyd vil du altid vide, hvilken retning du skal gå.</string>
    <string name="first_launch_beacon_message_2">Lyt til de tilgængelige lydfyr, og vælg dine præferencer.</string>
    <string name="first_launch_beacon_message_3">Du kan ændre dette senere i appens indstillinger.</string>

    <string name="first_launch_prompt_title">Så er du klar.</string>
    <string name="first_launch_prompt_message">Du er klar til din første gåtur med Soundscape. Du skal blot vælge en destination i nærheden, starte lydfyret, og du vil høre det i retningen af din destination.</string>
    <string name="first_launch_prompt_button">Afslut</string>

    <string name="terms_of_use_title">Vilkår for anvendelse</string>
    <string name="terms_of_use_accept_checkbox_acc_label">Acceptér vilkår for anvendelse</string>
    <string name="terms_of_use_message">Din brug af Soundscape er underlagt vilkårene i Scottish Tech Army-serviceaftale og vilkårene nedenfor (tilsammen \&quot;Vilkår for anvendelse\&quot;).</string>
    <string name="terms_of_use_medical_safety_disclaimer">Du anerkender, at Soundscape (1) ikke er designet, beregnet eller stillet til rådighed som medicinsk udstyr, og (2) ikke er designet eller beregnet til at erstatte professionel medicinsk rådgivning, diagnose, behandling eller vurdering og ikke bør bruges til at erstatte eller som erstatning for professionel medicinsk rådgivning, diagnose, behandling eller vurdering.\n\nSikkerhedsmeddelelse\nSoundscape er et navigationshjælpemiddel og bør ikke bruges i stedet for mobilitetsfærdigheder, at være opmærksom på dine omgivelser og god dømmekraft. Vær forsigtig, når du navigerer i dit miljø, da de kortlægningsdata, der er indarbejdet i Soundscape-programmet, stammer fra et tredjepartsprogram, og derfor kan der være begrænsninger med nøjagtigheden af de viste oplysninger.</string>


    <string name="menu_devices">Hovedsporingshovedtelefoner</string>
    <string name="menu_help_and_tutorials">Hjælp og selvstudier</string>
    <string name="menu_send_feedback">Send feedback</string>
    <string name="menu_rate">Bedøm</string>
    <string name="share_title">Del</string>
    <string name="ui_menu">Menu</string>
    <string name="ui_menu_close">Luk menuen</string>

    <string name="search_use_current_location">Aktuel placering</string>
    <string name="search_nearby_screen_title">Steder i nærheden</string>
    <string name="search_view_markers">Mærker og Ruter</string>

    <string name="callouts_panel_title">Hør mine omgivelser</string>
    <string name="ui_action_button_my_location">Min\nplacering</string>
    <string name="user_activity_my_location_title">Hvad er min placering?</string>
    <string name="ui_action_button_around_me">Omkring\nmig</string>
    <string name="user_activity_around_me_title">Hvad er der omkring mig?</string>
    <string name="ui_action_button_ahead_of_me">Foran\nmig</string>
    <string name="user_activity_ahead_of_me_title">Hvad ligger foran mig?</string>
    <string name="ui_action_button_nearby_markers">Mærker\ni nærheden</string>
    <string name="user_activity_nearby_markers_title">Hør mærker i nærheden</string>

    <string name="general_alert_yes">Ja</string>
    <string name="general_alert_no">Nej</string>
    <string name="ui_continue">Fortsæt</string>


    <string name="beacon_styles_current">Igangværende</string>
    <string name="beacon_styles_original">Oprindelig</string>
    <string name="beacon_styles_flare">Lysglimt</string>
    <string name="beacon_styles_shimmer">Glitre</string>
    <string name="beacon_styles_tactile">Taktil</string>
    <string name="beacon_styles_ping">Ping</string>
    <string name="beacon_styles_drop">Dråbe</string>
    <string name="beacon_styles_signal">Signal</string>
    <string name="beacon_styles_signal_slow">Signal (langsomt)</string>
    <string name="beacon_styles_signal_very_slow">Signal (meget langsomt)</string>
    <string name="beacon_styles_mallet">Hammer</string>
    <string name="beacon_styles_mallet_slow">Hammer (langsom)</string>
    <string name="beacon_styles_mallet_very_slow">Hammer (meget langsom)</string>
    <string name="beacon_styles_haptic_wand">Haptisk tryllestav</string>
    <string name="beacon_styles_haptic_pulse">Haptisk puls</string>

    <string name="directions_facing_n">Vender nord</string>
    <string name="directions_facing_ne">Vender nordøst</string>
    <string name="directions_facing_e">Vender øst</string>
    <string name="directions_facing_se">Vender sydøst</string>
    <string name="directions_facing_s">Vender syd</string>
    <string name="directions_facing_sw">Vender sydvest</string>
    <string name="directions_facing_w">Vender vest</string>
    <string name="directions_facing_nw">Vender nordvest</string>
    <string name="directions_along_facing_n">Vender nord ad %1$s</string>
    <string name="directions_along_facing_ne">Vender nordøst ad %1$s</string>
    <string name="directions_along_facing_e">Vender øst ad %1$s</string>
    <string name="directions_along_facing_se">Vender sydøst ad %1$s</string>
    <string name="directions_along_facing_s">Vender syd ad %1$s</string>
    <string name="directions_along_facing_sw">Vender sydvest ad %1$s</string>
    <string name="directions_along_facing_w">Vender vest ad %1$s</string>
    <string name="directions_along_facing_nw">Vender nordvest ad %1$s</string>
    <string name="directions_direction_ahead">forude</string>
    <string name="directions_direction_ahead_to_the_right">forude til højre</string>
    <string name="directions_direction_to_the_right">til højre</string>
    <string name="directions_direction_behind_to_the_right">bagved til højre</string>
    <string name="directions_direction_behind">bagved</string>
    <string name="directions_direction_behind_to_the_left">bagved til venstre</string>
    <string name="directions_direction_to_the_left">til venstre</string>
    <string name="directions_direction_ahead_to_the_left">forude til venstre</string>

    <string name="intersection_approaching_intersection">Nærmer sig kryds</string>
    <string name="directions_intersection_with_name_direction">Kryds med %1$s %2$s</string>

    <string name="general_error_location_services_find_location_error">Vi har problemer med at finde din aktuelle placering.</string>

    <string name="menu_manage_callouts">Administrer lydbeskeder</string>
    <string name="callouts_turn_on_off">Slå alle lydbeskeder til eller fra</string>
    <string name="callouts_callouts_on">Lydbeskeder til</string>
    <string name="callouts_callouts_off">Lydbeskeder fra</string>
    <string name="callouts_allow_callouts">Tillad lydbeskeder</string>
    <string name="callouts_places_and_landmarks">Steder og landemærker</string>
    <string name="callouts_places_and_landmarks_info">Steder i nærheden, f.eks. butikker og restauranter</string>
    <string name="callouts_mobility">Mobilitet</string>
    <string name="callouts_mobility_info">Oplysninger om kryds og transport</string>
    <string name="callouts_audio_beacon">Afstand til lydfyret</string>
    <string name="callouts_audio_beacon_info">Opdateringer om afstanden til lydfyret, når det er indstillet</string>
    <string name="callouts_nothing_to_call_out_now">Der er intet at sende lydbesked om i øjeblikket</string>
    <string name="preview_include_unnamed_roads_title">Unavngivne veje</string>
    <string name="preview_include_unnamed_roads_subtitle">Medtag unavngivne veje under Soundscape Street Preview</string>
    <string name="preview_include_unnamed_roads_label_off">Aktivér unavngivne veje</string>
    <string name="preview_include_unnamed_roads_label_on">Deaktiver unavngivne veje</string>

    <string name="markers_no_markers_title">Introduktion til mærker</string>
    <string name="markers_no_markers_hint_1">Opret mærker til dine foretrukne destinationer, vejpunkter på en rute eller de steder, du vil have udtalt. Du skal blot vælge en placering eller din aktuelle placering på startskærmen og vælge \&quot;Gem som Mærke\&quot;.</string>
    <string name="markers_no_markers_hint_2">Prøv at markere dit hjem, indgangen til dit arbejde eller dit yndlingssted i parken.</string>
    <string name="routes_no_routes_title">Introduktion til rutevejpunkter</string>
    <string name="routes_no_routes_hint_1">Opret en rute til dig selv eller for en anden ved at organisere et sæt mærker som vejpunkter på en rute.</string>
    <string name="routes_no_routes_hint_2">Når du er ud på en rute med Soundscape, vil du blive informeret ved ankomsten til hvert vejpunkt, og lydfyret vil automatisk gå videre til næste vejpunkt.</string>
    <string name="route_detail_action_create">Ny Rute</string>
    <string name="markers_sort_button_sort_by_name">Navn</string>
    <string name="route_detail_edit_description">Beskrivelse</string>
    <string name="route_detail_edit_description_default">Tilføj en beskrivelse af ruten</string>
    <string name="route_detail_edit_waypoints_button">Tilføj vejpunkter</string>
    <string name="ui_back_button_title">Tilbage</string>
    <string name="general_alert_cancel">Annuller</string>
    <string name="route_no_waypoints_hint_1">Giv ruten navn, og tilføj en valgfri beskrivelse. Du kan derefter tilføje vejpunkter, mens du går eller vælge dem på din liste over mærker.</string>
    <string name="route_no_waypoints_hint_2">Du kan til enhver tid omarrangere rækkefølgen af vejpunkter langs en rute ved at redigere ruten.</string>
    <string name="general_alert_add">Tilføj</string>

    <string name="location_detail_title_default">Oplysninger om placering</string>
<<<<<<< HEAD
    <string name="osm_tag_crossing">Fodgængerovergang</string>
    <string name="distance_format_meters">%1$s meter</string>
=======
    <string name="no_language_selected">Ingen sprog valgt</string>
>>>>>>> 6f9d3f02

</resources><|MERGE_RESOLUTION|>--- conflicted
+++ resolved
@@ -148,11 +148,8 @@
     <string name="general_alert_add">Tilføj</string>
 
     <string name="location_detail_title_default">Oplysninger om placering</string>
-<<<<<<< HEAD
     <string name="osm_tag_crossing">Fodgængerovergang</string>
     <string name="distance_format_meters">%1$s meter</string>
-=======
     <string name="no_language_selected">Ingen sprog valgt</string>
->>>>>>> 6f9d3f02
 
 </resources>
<?xml version="1.0" encoding="utf-8"?>
<resources>
<<<<<<< HEAD
    <string name="app_name" translatable="false">Soundscape</string>

    <string name="first_launch_welcome_title">Welcome!</string>
    <string name="first_launch_welcome_description">Navigate with confidence using Soundscape spatial audio</string>
    <string name="first_launch_welcome_button">Get Started</string>
    <string name="first_launch_soundscape_language">Soundscape Language</string>
    <string name="first_launch_soundscape_language_text">Select the language you would like Soundscape to use. You can always change your selection in the app settings.</string>
    <string name="first_launch_headphones_title">Listening to Soundscape</string>
    <string name="first_launch_headphones_message_1">Soundscape works great with any pair of headphones. If you would like to use headphones, grab them now.</string>
    <string name="first_launch_headphones_message_2">If you don\'t have headphones or would prefer not to use them, that\'s alright! Soundscape will work with the speakers on your phone.</string>
    <string name="first_launch_callouts_title">Hear Your Surroundings</string>
    <string name="first_launch_callouts_message">Soundscape helps you stay aware of where you are and where you\'re going by calling out roads, intersections and points of interest as you approach them.</string>
    <string name="first_launch_callouts_listen">Listen to an example of what Soundscape might call out on your next walk</string>
    <string name="first_launch_callouts_listen_accessibility_label">Listen</string>
    <string name="first_launch_callouts_example_1">Cafe</string>
    <string name="first_launch_callouts_example_3">Main Street goes left</string>
    <string name="first_launch_callouts_example_4">Main Street goes right</string>

    <string name="first_launch_permissions_title">Navigating with Soundscape</string>
    <string name="first_launch_permissions_message">When navigating with Soundscape you will be guided by an audio beacon. To do that, Soundscape needs you to enable the following permissions:</string>
    <string name="first_launch_permissions_location">Location Services with Precise Location</string>
    <string name="first_launch_permissions_motion">Motion &amp; Fitness</string>
    <string name="first_launch_permissions_required">This permission is required</string>
    <string name="first_launch_permissions_notification">Notifications</string>
    <string name="general_error_location_services_authorize_title">Authorize Location Services</string>
    <string name="general_error_location_services_authorize_description">Soundscape uses your location to find and tell you about the places and things around you. The app needs your permission to use Location Services.</string>

    <string name="first_launch_beacon_title">Choose an Audio Beacon</string>
    <string name="first_launch_beacon_message_1">When navigating with Soundscape, you will hear the audio beacon in the direction of your destination. By following its sound, you will always know which way to go.</string>
    <string name="first_launch_beacon_message_2">Listen to the available audio beacons and select your preference.</string>
    <string name="first_launch_beacon_message_3">This can be changed later in app settings.</string>

    <string name="first_launch_prompt_title">You\'re all set!</string>
    <string name="first_launch_prompt_message">You are ready for your first walk with Soundscape. To try it now, just choose a nearby destination, start the audio beacon, and you’ll hear it in the direction of your destination.</string>
    <string name="first_launch_prompt_button">Finish</string>

    <string name="terms_of_use_title">Terms of Use</string>
    <string name="terms_of_use_accept_checkbox_acc_label">Accept Terms of Use</string>
    <string name="terms_of_use_message">Your use of Soundscape is subject to the terms of the Scottish Tech Army Services Agreement and the terms set out below (together, the \&quot;Terms of Use\&quot;).</string>
    <string name="terms_of_use_medical_safety_disclaimer">You acknowledge that Soundscape (1) is not designed, intended, or made available as a medical device, and (2) is not designed or intended to be a substitute for professional medical advice, diagnosis, treatment, or judgment and should not be used to replace or as a substitute for professional medical advice, diagnosis, treatment, or judgment.\n\nSafety Notice\nSoundscape is a navigation aid and should not be used in lieu of mobility skills, being aware of your surroundings, and good judgement. Use caution when navigating your environment as the mapping data incorporated into the Soundscape programme is captured from a third-party programme, and therefore, there may be limitations with the accuracy of the information presented.</string>

    <string name="menu_devices">Head Tracking Headphones</string>
    <string name="menu_help_and_tutorials">Help &amp; Tutorials</string>
    <string name="menu_send_feedback">Send Feedback</string>
    <string name="menu_rate">Rate</string>
    <string name="share_title">Share</string>
    <string name="ui_menu">Menu</string>
    <string name="ui_menu_close">Close Menu</string>

    <string name="search_use_current_location">Current Location</string>
    <string name="search_nearby_screen_title">Places Nearby</string>
    <string name="search_view_markers">Markers &amp; Routes</string>
    <string name="search_hint_input" translatable="false">Search for an address</string>
    <string name="cancel_search_contentDescription" translatable="false">Cancel search</string>
    <string name="create_an_audio_beacon"  translatable="false">Create an audio beacon</string>
    <string name="enter_street_preview"  translatable="false">Enter Street Preview</string>

    <string name="callouts_panel_title">Hear My Surroundings</string>
    <string name="ui_action_button_my_location">My Location</string>
    <string name="user_activity_my_location_title">What\'s My Location?</string>
    <string name="ui_action_button_around_me">Around Me</string>
    <string name="user_activity_around_me_title">What\'s Around Me?</string>
    <string name="ui_action_button_ahead_of_me">Ahead of Me</string>
    <string name="user_activity_ahead_of_me_title">What\'s Ahead of Me?</string>
    <string name="ui_action_button_nearby_markers">Nearby Markers</string>
    <string name="user_activity_nearby_markers_title">Hear Markers Nearby</string>

    <string name="general_alert_yes">Yes</string>
    <string name="general_alert_no">No</string>
    <!-- Weirdly, original iOS Soundscape doesn't seem to have translation strings for "Settings" -->
    <string name="general_alert_settings" translatable="false">Settings</string>
    <string name="ui_continue">Continue</string>

    <string name="beacon_styles_current">Current</string>
    <string name="beacon_styles_original">Original</string>
    <string name="beacon_styles_drop">Drop</string>
    <string name="beacon_styles_flare">Flare</string>
    <string name="beacon_styles_mallet">Mallet</string>
    <string name="beacon_styles_mallet_slow">Mallet (Slow)</string>
    <string name="beacon_styles_mallet_very_slow">Mallet (Very Slow)</string>
    <string name="beacon_styles_ping">Ping</string>
    <string name="beacon_styles_shimmer">Shimmer</string>
    <string name="beacon_styles_signal">Signal</string>
    <string name="beacon_styles_signal_slow">Signal (Slow)</string>
    <string name="beacon_styles_signal_very_slow">Signal (Very Slow)</string>
    <string name="beacon_styles_tactile">Tactile</string>
    <string name="beacon_styles_haptic_wand">Haptic Wand</string>
    <string name="beacon_styles_haptic_pulse">Haptic Pulse</string>

    <string name="directions_facing_n">Facing north</string>
    <string name="directions_facing_ne">Facing northeast</string>
    <string name="directions_facing_e">Facing east</string>
    <string name="directions_facing_se">Facing southeast</string>
    <string name="directions_facing_s">Facing south</string>
    <string name="directions_facing_sw">Facing southwest</string>
    <string name="directions_facing_w">Facing west</string>
    <string name="directions_facing_nw">Facing northwest</string>
    <string name="directions_along_facing_n">Facing north along %1$s</string>
    <string name="directions_along_facing_ne">Facing northeast along %1$s</string>
    <string name="directions_along_facing_e">Facing east along %1$s</string>
    <string name="directions_along_facing_se">Facing southeast along %1$s</string>
    <string name="directions_along_facing_s">Facing south along %1$s</string>
    <string name="directions_along_facing_sw">Facing southwest along %1$s</string>
    <string name="directions_along_facing_w">Facing west along %1$s</string>
    <string name="directions_along_facing_nw">Facing northwest along %1$s</string>
    <string name="directions_direction_ahead">ahead</string>
    <string name="directions_direction_ahead_to_the_right">ahead to the right</string>
    <string name="directions_direction_to_the_right">to the right</string>
    <string name="directions_direction_behind_to_the_right">behind to the right</string>
    <string name="directions_direction_behind">behind</string>
    <string name="directions_direction_behind_to_the_left">behind to the left</string>
    <string name="directions_direction_to_the_left">to the left</string>
    <string name="directions_direction_ahead_to_the_left">ahead to the left</string>
    <string name="directions_traveling_n">Travelling north</string>
    <string name="directions_traveling_ne">Travelling northeast</string>
    <string name="directions_traveling_e">Travelling east</string>
    <string name="directions_traveling_se">Travelling southeast</string>
    <string name="directions_traveling_s">Travelling south</string>
    <string name="directions_traveling_sw">Travelling southwest</string>
    <string name="directions_traveling_w">Travelling west</string>
    <string name="directions_traveling_nw">Travelling northwest</string>
    <string name="directions_heading_n">Heading north</string>
    <string name="directions_heading_ne">Heading northeast</string>
    <string name="directions_heading_e">Heading east</string>
    <string name="directions_heading_se">Heading southeast</string>
    <string name="directions_heading_s">Heading south</string>
    <string name="directions_heading_sw">Heading southwest</string>
    <string name="directions_heading_w">Heading west</string>
    <string name="directions_heading_nw">Heading northwest</string>
    <string name="directions_along_traveling_n">Travelling north along %1$s</string>
    <string name="directions_along_traveling_ne">Travelling northeast along %1$s</string>
    <string name="directions_along_traveling_e">Travelling east along %1$s</string>
    <string name="directions_along_traveling_se">Travelling southeast along %1$s</string>
    <string name="directions_along_traveling_s">Travelling south along %1$s</string>
    <string name="directions_along_traveling_sw">Travelling southwest along %1$s</string>
    <string name="directions_along_traveling_w">Travelling west along %1$s</string>
    <string name="directions_along_traveling_nw">Travelling northwest along %1$s</string>
    <string name="directions_along_heading_n">Heading north along %1$s</string>
    <string name="directions_along_heading_ne">Heading northeast along %1$s</string>
    <string name="directions_along_heading_e">Heading east along %1$s</string>
    <string name="directions_along_heading_se">Heading southeast along %1$s</string>
    <string name="directions_along_heading_s">Heading south along %1$s</string>
    <string name="directions_along_heading_sw">Heading southwest along %1$s</string>
    <string name="directions_along_heading_w">Heading west along %1$s</string>
    <string name="directions_along_heading_nw">Heading northwest along %1$s</string>

    <string name="intersection_approaching_intersection">Approaching intersection</string>
    <string name="directions_intersection_with_name_direction">%1$s %2$s</string>

    <string name="general_error_location_services_find_location_error">We are having trouble finding your current location.</string>

    <string name="menu_manage_callouts">Manage Callouts</string>
    <string name="callouts_turn_on_off">Turn all callouts on or off</string>
    <string name="callouts_callouts_on">Callouts On</string>
    <string name="callouts_callouts_off">Callouts Off</string>
    <string name="callouts_allow_callouts">Allow Callouts</string>
    <string name="callouts_places_and_landmarks">Places and Landmarks</string>
    <string name="callouts_places_and_landmarks_info">Nearby places like shops and restaurants</string>
    <string name="callouts_mobility">Mobility</string>
    <string name="callouts_mobility_info">Intersection and transportation info</string>
    <string name="callouts_audio_beacon">Distance to the Audio Beacon</string>
    <string name="callouts_audio_beacon_info">Updates about distance to the audio beacon when it\'s set</string>
    <string name="callouts_nothing_to_call_out_now">There is nothing to call out right now</string>
    <string name="preview_include_unnamed_roads_title">Unnamed Roads</string>
    <string name="preview_include_unnamed_roads_subtitle">Include unnamed roads during Soundscape Street Preview</string>
    <string name="preview_include_unnamed_roads_label_off">Enable Unnamed Roads</string>
    <string name="preview_include_unnamed_roads_label_on">Disable Unnamed Roads</string>

    <string name="markers_no_markers_title">Getting Started with Markers</string>
    <string name="markers_no_markers_hint_1">Create markers for your favourite destinations, waypoints on a route, or any locations you want called out. Simply choose a location, or even your current location, from the home screen and select \&quot;Save as Marker\&quot;.</string>
    <string name="markers_no_markers_hint_2">Try marking your home, the entrance to your work, or your favourite spot in the park.</string>
    <string name="routes_no_routes_title">Getting Started with Route Waypoints</string>
    <string name="routes_no_routes_hint_1">Create a route for yourself or for someone else by organising a set of markers as waypoints on a route.</string>
    <string name="routes_no_routes_hint_2">While out on your route with Soundscape, you will be informed on arrival to each waypoint, and the Audio Beacon will automatically advance to the next waypoint.</string>
    <string name="route_detail_action_create">New Route</string>
    <string name="markers_sort_button_sort_by_name">Name</string>
    <string name="route_detail_edit_description">Description</string>
    <string name="route_detail_edit_description_default">Add a description of your route</string>
    <string name="route_detail_edit_waypoints_button">Add Waypoints</string>
    <string name="ui_back_button_title">Back</string>
    <string name="general_alert_cancel">Cancel</string>
    <string name="route_no_waypoints_hint_1">Name your route and add an optional description. You can then add waypoints as you go or pick them from your list of markers.</string>
    <string name="route_no_waypoints_hint_2">You can rearrange the order of waypoints along a route at any time by editing the route.</string>
    <string name="general_alert_add">Add</string>

    <string name="location_detail_title_default">Location Details</string>

    <string name="osm_tag_crossing">Crossing</string>
    <string name="osm_tag_bus_stop">Bus Stop</string>
    <string name="distance_format_meters">%1$s metres</string>

    <string name="no_language_selected">No language selected yet</string>
    <!--    Original iOS Soundscape doesn't have translations strings for Notifications -->
    <!-- TODO these strings aren't translated yet -->>
    <string name="notification_text" translatable="false">We are running this location service in the foreground</string>
    <string name="general_error_notification_services_authorize_description" translatable="false">Soundscape uses notifications to let you know if it is currently working. Soundscape will work without this permission.</string>
    <string name="first_launch_permissions_background_location_title" translatable="false">Background Location Permission</string>
    <string name="first_launch_permissions_background_location_description" translatable="false">To allow Soundscape to work in the background, the app needs access to background location services.</string>
    <string name="street_preview_enabled">Street Preview enabled</string>
    <string name="street_preview_disabled">Street Preview disabled</string>
=======
  <string name="app_name" translatable="false">Soundscape</string>
>>>>>>> 2ca4d96f

<!--******************************************************************************-->
<!-- MARK: General-->
<!--******************************************************************************-->

<!-- Title for an affirmative alert button -->
  <string name="general_alert_yes">"Yes"</string>

<!-- Title for a negative alert button -->
  <string name="general_alert_no">"No"</string>

<!-- Title for button to dismiss alert -->
  <string name="general_alert_dismiss">"Dismiss"</string>

<!-- Title for button to open settings from alert -->
  <string name="general_alert_settings" translatable="false">"Settings"</string>

<!-- Title for a button that allows a user to skip a step -->
  <string name="general_alert_skip">"Skip"</string>

<!-- Title for button to cancel alert -->
  <string name="general_alert_cancel">"Cancel"</string>

<!-- Title for button to dismiss alert -->
  <string name="general_alert_not_now">"Not Now"</string>

<!-- Title for button to disconnect a device -->
  <string name="general_alert_disconnect">"Disconnect"</string>

<!-- Title for button to forget a device -->
  <string name="general_alert_forget">"Forget"</string>

<!-- Alert button title for done -->
  <string name="general_alert_done">"Done"</string>

<!-- Alert button title to exit a screen -->
  <string name="general_alert_exit">"Exit"</string>

<!-- Alert button title to delete an object -->
  <string name="general_alert_delete">"Delete"</string>

<!-- Alert button title to reset the state of an experience back to it's original state -->
  <string name="general_alert_reset">"Reset"</string>

<!-- Alert button title to remove an object -->
  <string name="general_alert_remove">"Remove"</string>

<!-- Alert button title to resume an activity -->
  <string name="general_alert_resume">"Resume"</string>

<!-- Alert button title to keep an object -->
  <string name="general_alert_keep">"Keep"</string>

<!-- Alert button title to edit an object -->
  <string name="general_alert_edit">"Edit"</string>

<!-- Alert button title to add an object -->
  <string name="general_alert_add">"Add"</string>

<!-- Alert button title to download an object -->
  <string name="general_alert_download">"Download"</string>

<!-- Alert button title to show more details of an object -->
  <string name="general_alert_details">"Details"</string>

<!-- Alert button title to move to next object -->
  <string name="general_alert_next">"Next"</string>

<!-- Alert button title for actions where the user is prompted if they would like to continue with the current action (as opposed to cancelling the current action) -->
  <string name="general_alert_continue">"Continue"</string>

<!-- Alert button title to stop an action (such as a download) -->
  <string name="general_alert_stop">"Stop"</string>

<!-- Button title to close a modal UI -->
  <string name="general_alert_close">"Close"</string>

<!-- Alert button title to choose an action -->
  <string name="general_alert_choose_an_action">"Choose an Action"</string>

<!-- Alert title to choose another application -->
  <string name="general_alert_choose_an_app">"Choose an App"</string>

<!-- Alert for a destructive action -->
  <string name="general_alert_destructive_undone_message">"This action cannot be undone"</string>

<!-- Alert button title to open the settings -->
  <string name="general_alert_open_settings">"Open Settings"</string>

<!-- Alert button title to open an item -->
  <string name="general_alert_open">"Open"</string>

<!-- Alert button title to replace an item -->
  <string name="general_alert_replace">"Replace"</string>

<!-- Alert title for alerts that ask users to confirm a choice they made -->
  <string name="general_alert_confirmation_title">"Are You Sure?"</string>

<!-- Alert action to discard changes -->
  <string name="general_alert_discard">"Discard"</string>

<!-- Alert action to give options when location access is denied -->
  <string name="location_denied_options_title" translatable="false">"Enable Location Services"</string>

<!-- Alert action messages to give options when location access is denied -->
"location.denied.options.message" = "It appears that your privacy settings are preventing the use of location services.

To enable full app functionality, please adjust your device settings.

Alternatively, you may continue previewing the app with a predefined test location.";

<!-- Clear text from a text field -->
  <string name="general_text_clear_text">"Clear text"</string>

<!-- Clear text from a text field -->
  <string name="general_text_clear">"Clear"</string>

<!-- Text displayed when information loading is almost ready -->
  <string name="general_loading_almost_ready">"Almost ready…"</string>

<!-- Text displayed when information is loading -->
  <string name="general_loading_loading">"Loading…"</string>

<!-- Text displayed when information is loading -->
  <string name="general_loading_no_punctuation">"Loading"</string>

<!-- A percentage, %@ is a number, %% represents the percentage symbol "%". "4.2%" -->
  <string name="general_percentage">"%s%%"</string>

<!-- A percentage, %@ is a number, %% represents the percentage symbol "%". "40% Complete" -->
  <string name="general_percentage_complete">"%s%% Complete"</string>

<!-- Title for the default offline alert -->
  <string name="general_alert_offline_default_title">"Offline mode"</string>

<!-- Message for the default offline alert -->
  <string name="general_alert_offline_default_message">"Soundscape is working offline. Nevertheless, Soundscape will continue to work, but some functions may be limited."</string>

<!-- Title for the offline alert when searching -->
  <string name="general_alert_offline_search_title">"Search is not available"</string>

<!-- Message for the offline alert when searching -->
  <string name="general_alert_offline_search_message">"When Soundscape is working offline, search is disabled. Dismiss to return to the previous screen"</string>

<!-- Offline alert, Learn more -->
  <string name="general_alert_offline_learn_more">"Learn more"</string>

<!-- Message for a generic error message displayed to the user -->
  <string name="general_alert_error_message">"Please try again later."</string>

<!-- Text displayed while we are doing work to start an experience -->
  <string name="general_loading_start">"Getting things ready..."</string>

<!-- Text displayed while we are doing work to end an experience -->
  <string name="general_loading_end">"Cleaning things up..."</string>

<!-- VoiceOver label for a button that mutes the audio when it is tapped -->
  <string name="general_mute">"Mute"</string>

<!-- Title for a slider that controls the volume level -->
  <string name="general_volume">"Volume"</string>

<!-- This is a voiceover label for a custom tab view control (tabs at the bottom of the screen that allow the user to switch between views - for an example of this, see iOS's Phone app). "Tab" should be translated in the same way that it is translated when using VoiceOver on the tabs in the iOS Phone app. %1$@ is the name of the tab (for instance, on the Markers and Routes screen, this will be either "Markers" or "Routes"). %2$@ is the index of the tab and %3$@ is the total number of the tabs (an example of this final part would be "1 of 2" or "2 of 2". {NumberedPlaceholder="%1$@","%2$@","%3$@"} -->
  <string name="general_tabs">"%1$s, tab, %2$s of %3$s"</string>

<!-- The title for an alert displayed which will link to a user survey -->
  <string name="general_alert_survey_title">"We'd love to hear from you!"</string>

<!-- The message for an alert displayed which will link to a user survey -->
  <string name="general_alert_survey_message">"Do you have time to complete a 5-minute survey?"</string>

<!-- A string that is surrounded by quotation marks. Should be translated to the appropriate punctuation marks for each locale, i.e., " " for English, « » for Russian, etc. {NumberedPlaceholder="%@"} -->
  <string name="general_text_string_with_quotation_marks">"\"%s\""</string>

<!-- Play audio -->
  <string name="general_play">"Play"</string>

<!-- Stop playing audio -->
  <string name="general_stop">"Stop"</string>

<!-- Indicates that an item is being downloaded -->
  <string name="general_downloading">"Downloading"</string>

<!-- Button title to open an app -->
  <string name="general_app_open">"Open App"</string>

<!-- Button title to download an app -->
  <string name="general_app_download">"Download App"</string>

<!--******************************************************************************-->
<!-- MARK: - Errors-->
<!--******************************************************************************-->

<!-- Generic error message -->
  <string name="general_error_error_occurred">"Error Occurred"</string>

<!--******************************************************************************-->
<!-- MARK: Errors (Location)-->
<!--******************************************************************************-->

<!-- Error message to turn on device location services. "Location Services" is an iOS term that can be found in the Privacy section in the iPhone Settings app. {NumberedPlaceholder="Soundscape"} -->
  <string name="general_error_location_services">"Turn on Location Services to use Soundscape"</string>

<!-- Error message to turn on device precise location services. Ensure "Precise Location" is translated the same as in the iOS Settings app under Maps > Location > Precise Location (this refers to an Apple feature called "Precise Location" in US English). {NumberedPlaceholder="Soundscape"} -->
  <string name="general_error_precise_location">"Turn on Precise Location to use Soundscape"</string>

<!-- Error message to authorize location services. "Location Services" is an iOS term that can be found in the Privacy section in the iPhone Settings app. -->
  <string name="general_error_location_services_authorize_title">"Authorize Location Services"</string>

<!-- Error message to authorize location services. "Location Services" is an iOS term that can be found in the Privacy section in the iPhone Settings app. {NumberedPlaceholder="Soundscape"} -->
  <string name="general_error_location_services_authorize_description">"Soundscape uses your location to find and tell you about the places and things around you. The app needs your permission to use Location Services."</string>

<!-- Error message to authorize location services.  Quotes written as \" Keep newlines (\n) between sentences.. {NumberedPlaceholder="\n"} -->
  <string name="general_error_location_services_authorize_instructions">"1. Open the Settings app below\n2. Select \"Location\"\n3. Select \"Always\" or \"While Using the App\""</string>

<!-- Error message to turn on precise location. Ensure "Precise Location" is translated the same as in the iOS Settings app under Maps > Location > Precise Location (this refers to an Apple feature called "Precise Location" in US English). Quotes written as \". Keep newlines (\n) between sentences. {NumberedPlaceholder="\n"} -->
  <string name="general_error_location_services_precise_location_instructions">"1. Open the Settings app below\n2. Select \"Location\"\n3. Turn on \"Precise Location\""</string>

<!-- Error message to open Soundscape to resume setting location services. "Location Services" is an iOS term that can be found in the Privacy section in the iPhone Settings app. {NumberedPlaceholder="Soundscape"} -->
  <string name="general_error_location_services_resume">"Open Soundscape to resume Location Services"</string>

<!-- Error message to enable device location services. "Location Services" is an iOS term that can be found in the Privacy section in the iPhone Settings app. -->
  <string name="general_error_location_services_enable">"Enable Location Services"</string>

<!-- Error message to enable location services. "Location Services" is an iOS term that can be found in the Privacy section in the iPhone Settings app. {NumberedPlaceholder="Soundscape"} -->
  <string name="general_error_location_services_enable_description">"Location Services are currently disabled. Soundscape cannot work when Location Services are turned off."</string>

<!-- Error message to turn on location services in Soundscape to continue with instructions on how to do so on device. Keep newlines (\n) between sentences. "Location Services" is an iOS term that can be found in the Privacy section in the iPhone Settings app. {NumberedPlaceholder="\n"} -->
  <string name="general_error_location_services_enable_instructions_2">"Turn Location Services On in the Settings app to continue.\n\n1. Press the back button (titled Settings)\n2. Select Privacy\n3. Select Location Services\n4. Turn On Location Services"</string>

<!-- Error message to turn on location services in Soundscape to continue with instructions on how to do so on device. Keep newlines (\n) between sentences. "Location Services" is an iOS term that can be found in the Privacy section in the iPhone Settings app. {NumberedPlaceholder="\n"} -->
  <string name="general_error_location_services_enable_instructions_3">"Turn Location Services On in the Settings app to continue.\n\n1. Press Open Settings\n2. Press the back button (titled Settings)\n3. Select Privacy\n4. Select Location Services\n5. Turn On Location Services"</string>

<!-- Error message Sounscape is haveing trouble determining current location -->
  <string name="general_error_location_services_find_location_error">"We are having trouble finding your current location."</string>

<!-- Error message when Soundscape does not know the user's heading -->
  <string name="general_error_heading">"Soundscape is not sure which direction you are facing. Please hold your phone flat or begin walking and try again"</string>

<!-- Error message Soundscape is having trouble determining current location. Try again later -->
  <string name="general_error_location_services_find_location_error_try_again">"We are having trouble finding your current location. Try again later."</string>

<!--******************************************************************************-->
<!-- MARK: Errors (Network)-->
<!--******************************************************************************-->

<!-- Error message that you are not connected to Wi-Fi Oops - a playful informal synonym for uh oh, my bad, an error etc. -->
  <string name="general_error_wifi">"Oops! It doesn't look like you are connected to Wi-Fi."</string>

<!-- Error message that you will need to connect to Wi-Fi in order to download -->
  <string name="general_error_wifi_info">"You will need a Wi-Fi connection to download."</string>

<!-- Error message that the internet is not connected. -->
  <string name="general_error_network_connection_required">"Network Connection Required"</string>

<!-- Error message that the internet is not connected. {NumberedPlaceholder="Soundscape"} -->
  <string name="general_error_network_connection_required_deleting_data">"A network connection is required when deleting and reloading Soundscape's map data. Check that your phone is not in airplane mode."</string>

<!--******************************************************************************-->
<!-- MARK: Errors (BLE)-->
<!--******************************************************************************-->

<!-- Error message title to authorized Bluetooth setting by the user -->
  <string name="general_error_ble_unauthorized_title">"Authorize Bluetooth"</string>

<!-- Error message description to authorized Bluetooth setting by the user -->
  <string name="general_error_ble_unauthorized_message">"Bluetooth permission is required to connect your devices. Open the Settings app below to enable Bluetooth. Note that this can cause the app to restart."</string>

<!--******************************************************************************-->
<!-- MARK: Errors (Other)-->
<!--******************************************************************************-->

<!-- Error message that Soundscape is having trouble adding a marker to this location. Try again later -->
  <string name="general_error_add_marker_error">"We are having trouble marking this place. Try again later."</string>

<!-- Error message that Soundscape is having trouble setting a beacon. Try again later -->
  <string name="general_error_set_beacon_error">"We are having trouble setting the beacon currently. Try again later."</string>

<!-- Error message that the preview experience could not be started -->
  <string name="general_error_preview">"Location preview could not be started at this location."</string>

<!--******************************************************************************-->
<!-- MARK: - Motion & Fitness (Enable)-->
<!--******************************************************************************-->

<!-- "Motion & Fitness" is an iOS term that can be found in the Privacy section in the iPhone Settings app. Translation for fr_FR and fr_CA: "Mouvements et forme" -->
  <string name="device_motion_title">"Motion &amp; Fitness"</string>

<!-- Notification to enable motion and fitness activity on the device. Ensure that "Motion & Fitness" is translated the same as `device_motion.title`. -->
  <string name="device_motion_enable_title">"Enable Motion &amp; Fitness Tracking"</string>

<!-- Notification to enable motion and fitness activity on the device. Ensure that "Motion & Fitness" is translated the same as `device_motion.title`. {NumberedPlaceholder="Soundscape"} -->
  <string name="device_motion_enable_description">"Motion &amp; Fitness tracking is currently disabled. Soundscape cannot work when Motion &amp; Fitness tracking is turned off."</string>

<!-- Notification to enable motion and fitness activity on the device. Keep newlines (\n) between sentences. Ensure that "Motion & Fitness" is translated the same as `device_motion.title`. {NumberedPlaceholder="Soundscape"} -->
  <string name="device_motion_enable_instructions">"Turn On Fitness Tracking in the Settings app to continue.\n\n1. Press Open Settings\n2. Press the Back button (titled Settings)\n3. Select Privacy\n4. Select Motion &amp; Fitness\n5. Turn on Fitness Tracking\n6. Restart Soundscape"</string>

<!--******************************************************************************-->
<!-- MARK: Motion & Fitness (Authorize)-->
<!--******************************************************************************-->

<!-- Notification to authorize motion and fitness activity on the device. Ensure that "Motion & Fitness" is translated the same as `device_motion.title`. -->
  <string name="device_motion_authorize_title">"Authorize Motion &amp; Fitness Tracking"</string>

<!-- Notification to authorize motion and fitness activity on the device. Ensure that "Motion & Fitness" is translated the same as `device_motion.title`. {NumberedPlaceholder="Soundscape"} -->
  <string name="device_motion_authorize_description">"This allows Soundscape to improve your experience based on whether you are walking, in a vehicle, or standing still. The app needs your permission to use Motion &amp; Fitness. Before you authorize Soundscape to use this permission, you may need to enable Fitness Tracking under Settings → Privacy → Motion &amp; Fitness."</string>

<!-- Notification to authorize motion and fitness activity on the device. Keep newlines (\n) between sentences. Ensure that "Motion & Fitness" is translated the same as `device_motion.title`. {NumberedPlaceholder="\n"} -->
  <string name="device_motion_authorize_instructions">"1. Open the Settings app below\n2. Turn on Motion &amp; Fitness Tracking"</string>

<!--******************************************************************************-->
<!-- MARK: - Supported email clients-->
<!--******************************************************************************-->

<!-- String indicating the system-default mail client on iOS -->
  <string name="mail_default" translatable="false">"Default"</string>

<!-- Translated string for Gmail -->
  <string name="mail_gmail" translatable="false">"Gmail"</string>

<!-- Translated name string for Outlook -->
  <string name="mail_msoutlook" translatable="false">"Microsoft Outlook"</string>

<!-- Translated string for Yahoo Mail -->
  <string name="mail_yahoo" translatable="false">"Yahoo Mail"</string>

<!--******************************************************************************-->
<!-- MARK: - Settings-->
<!--******************************************************************************-->

<!-- Title, Settings -->
  <string name="settings_screen_title">"Settings"</string>

<!-- Alert, would you like to delete stored data? -->
  <string name="settings_clear_cache_alert_title">"Delete Stored Data?"</string>

<!-- Message, Soundscape stores map data to reduce device data and battery consumption {NumberedPlaceholder="Soundscape"} -->
  <string name="settings_clear_cache_alert_message">"Soundscape stores map data to reduce data and battery consumption. Deleting stored data will require Soundscape to re-download the data."</string>

<!-- Alert, would you like to keep saved markers -->
  <string name="settings_clear_cache_markers_alert_title">"Keep Markers and Routes?"</string>

<!-- Message, chose delete or keep. Quotes written as \" Delete removes markers and beacons resetting the app to a new installation build and cannot be undone. Keep only removes map data. -->
  <string name="settings_clear_cache_markers_alert_message">"Choose \"Delete\" to remove markers, beacons and routes, or \"Keep\" to only remove map data. \"Delete\" will reset the app back to a freshly installed state and cannot be undone!"</string>

<!-- Alert title, the stored data wasn't deleted -->
  <string name="settings_clear_cache_no_service_title">"Unable to Clear Stored Map Data"</string>

<!-- Message, the cached data cannot be deleted when there is no internet connection -->
  <string name="settings_clear_cache_no_service_message">"Soundscape is currently unable to connect to the internet. An internet connection is required when clearing the stored map data so that the map data can be refreshed."</string>

<!-- Alert, opt-out of app telemetry -->
  <string name="settings_telemetry_optout_alert_title">"Telemetry Opt-Out"</string>

<!-- Message, Opting out will clear the stored information and opt-out of future telemetry collection. Confirm if sure. -->
  <string name="settings_telemetry_optout_alert_message">"This action will clear the stored information and opt-out of future telemetry gathering. Are you sure?"</string>

<!-- Button, Opt-out -->
  <string name="settings_telemetry_optout_action">"Opt-Out"</string>

<!-- Version history, %@ is the numerical version of the app, "Version 1.7" {NumberedPlaceholder="%@"} -->
  <string name="settings_version_history_version">"Version %s"</string>

<!-- The app's version and build numbers, %1$@ and %2$@ are numbers. "Version 1.2 (20)" {NumberedPlaceholder="%1$@","%2$@"} -->
  <string name="settings_version_about_version">"Version %1$s (%2$s)"</string>

<!-- Setting selection to send feedback {NumberedPlaceholder="Soundscape"} -->
  <string name="settings_feedback_subject">"Soundscape Feedback"</string>

<!-- Prompt that is asking the user to select an email application from the list of email apps they have installed on their phone. -->
  <string name="settings_feedback_choose_email_app">"Choose an email app:"</string>

<!-- Warning that informs the user that they do not have any mail apps installed. This is displayed when the user taps the button to provide us with feedback. -->
  <string name="settings_feedback_no_mail_client_error">"No mail app installed"</string>

<!-- Setting title, Voice -->
  <string name="settings_general_voice">"Voice"</string>

<!-- Settings title unit of measurement, Imperial (Feet) -->
  <string name="settings_units_imperial">"Imperial (Feet)"</string>

<!-- Settings title unit of measurement, Metric (Meters) -->
  <string name="settings_units_metric">"Metric (Meters)"</string>

<!-- Settings title, Clear stored map data -->
  <string name="settings_clear_data">"Clear Stored Map Data"</string>

<!-- Settings title, About Soundscape {NumberedPlaceholder="Soundscape"} -->
  <string name="settings_about_app">"About Soundscape"</string>

<!-- Settings title,General Settings -->
  <string name="settings_section_general">"General Settings"</string>

<!-- Settings title,Units of Measure -->
  <string name="settings_section_units">"Units of Measure"</string>

<!-- Settings title, Troubleshooting -->
  <string name="settings_section_troubleshooting">"Troubleshooting"</string>

<!-- Settings title, About -->
  <string name="settings_section_about">"About"</string>

<!-- Settings title, Telemetry -->
  <string name="settings_section_telemetry">"Telemetry"</string>

<!-- Settings title, Share Usage Data -->
  <string name="settings_section_share_usage_data">"Share Usage Data"</string>

<!-- Footer to Telemetry settings selection, help app improve by automatically sending diagnostics and data usage from the user. Personal data not collected {NumberedPlaceholder="Soundscape"} -->
  <string name="settings_section_telemetry_footer">"Help Soundscape improve by automatically sending diagnostics, error reporting, and usage data. No personal data is collected."</string>

<!-- Settings title, Language -->
  <string name="settings_language_screen_title">"Language"</string>

<!-- Settings title, Language and Region -->
  <string name="settings_language_screen_title_2">"Language &amp; Region"</string>

<!-- Language selection validation message, %@ is a language name. "Would you like to change the app language to English?" {NumberedPlaceholder="%@"} -->
  <string name="settings_language_change_alert">"Would you like to change the app language to %s?"</string>

<!-- Language selection validation button title. %@ is a language name e.g. "Change to English" {NumberedPlaceholder="%@"} -->
  <string name="settings_language_change_alert_action">"Change to %s"</string>

<!-- Language display name. %1$@ is a language name, %2$@ is the country name. e.g. "English (United Kingdom)" {NumberedPlaceholder="%1$@", "%2$@"} -->
  <string name="settings_language_language_name">"%1$s (%2$s)"</string>

<!--******************************************************************************-->
<!-- MARK: Settings (Audio)-->
<!--******************************************************************************-->

<!-- The title for the screen which configures media controls (play/pause/next/etc) related settings -->
  <string name="settings_audio_media_controls">"Media Controls"</string>

<!-- A title for a toggle for an audio setting which determines if the current app's audio will be mixed with others. If ON, this app will output audio which could be played at the same time as other apps that play audio, such as another music player app. -->
  <string name="settings_audio_mix_with_others_title">"Enable Media Controls"</string>

<!-- The detailed description for the toggle setting "settings.audio.mix_with_others.title". The "Media Controls" refer to the iOS music controls (play, pause, next, etc.) {NumberedPlaceholder="Soundscape"} -->
  <string name="settings_audio_mix_with_others_description">"Use this to enable control of Soundscape with the buttons on your headphones and the media playback buttons on the lock screen. Note that when turned on, Soundscape can’t be used while other media such as podcasts or music is playing."</string>

<!-- The detailed description for the alert that confirms where a user wants to turn on the "Enable Media Controls" setting or not {NumberedPlaceholder="Soundscape"} -->
  <string name="setting_audio_mix_with_others_confirmation">"Turning this setting on will cause Soundscape's callouts and other audio to pause whenever you start using a different media app. You can return to Soundscape to resume callouts."</string>

<!--******************************************************************************-->
<!-- MARK: Settings (Volume)-->
<!--******************************************************************************-->

<!-- Title of the slider that controls the volume level of all audio other than beacon or speech audio -->
  <string name="settings_volume_other">"Sound Effects"</string>

<!--******************************************************************************-->
<!-- MARK: Settings (Voice)-->
<!--******************************************************************************-->

<!-- Preview of the voice -->
  <string name="voice_action_preview">"Preview"</string>

<!-- The phrase spoken by each voice when previewing, %@ is the name of the voice being previewed -->
  <string name="voice_preview">"Hello. My name is %s."</string>

<!-- Setting for the rate of speech. The speed of the text-to-speech voice. -->
  <string name="voice_settings_speaking_rate">"Speaking Rate"</string>

<!-- Screen title to select a speech voice to for use. -->
  <string name="voice_voices">"Voices"</string>

<!-- Prompt to approve speech rate. This is the test output for changing the text-to-speech voice speed. -->
  <string name="voice_voice_rate_test">"How does this sound?"</string>

<!-- Voice name and locale, %1$@ name of voice and %2$@ is the locale, "<Jess>, <English (United Kingdom>)." {NumberedPlaceholder="%1$@","%2$@"} -->
  <string name="voice_title_voice_name_and_locale">"%1$s, %2$s."</string>

<!-- Voice name and locale is selected, %1$@ name of voice %2$@ locale, "<Jess>, <English (United Kingdom)>, Selected" {NumberedPlaceholder="%1$@","%2$@"} -->
  <string name="voice_title_voice_name_and_locale_selected">"%1$s, %2$s, Selected."</string>

<!-- Hint, a voice has been selected, swip up or down to preview -->
  <string name="voice_voice_cell_selected_acc_hint">"This voice is currently selected. Swipe up or down to preview."</string>

<!-- Hint, double tap to use selected voice. Swipe up or down to preview -->
  <string name="voice_voice_cell_use_acc_hint">"Double tap to use this voice. Swipe up or down to preview."</string>

<!--******************************************************************************-->
<!-- MARK: Settings (Apple Voice)-->
<!--******************************************************************************-->

<!-- Label for the section containing voices in other languages in the language selection table -->
  <string name="voice_apple_other_languages">"Other Languages"</string>

<!-- Label for voices designated as being male -->
  <string name="voice_apple_male">"Male"</string>

<!-- Label for voices designated as being female -->
  <string name="voice_apple_female">"Female"</string>

<!-- Subtitle used to indicate to the user that a particular voice is the current default voice in a given locale, %@ is the name of a region, "United States (Default Voice)" -->
  <string name="voice_apple_default">"%s (Default Voice)"</string>

<!-- Sample text used for previewing the available text-to-speech voices. %@ is the name of the selected voice, "This is Tom. How does this sound?", {NumberedPlaceholder="%@"} -->
  <string name="voice_apple_preview">"This is %s. How does this sound?"</string>

<!-- Hint explaining that if the user double taps a voice in the list of voices, it will be selected and a preview will be played. -->
  <string name="voice_apple_preview_hint">"Double tap to select and play a preview."</string>

<!-- This is the title of an alert presented to the user when they selecte a default version of a voice which has an enhanced version to inform them that they can download an enhanced version from the iOS Settings app -->
  <string name="voice_settings_enhanced_available_title">"Enhanced Voice Available!"</string>

<!-- This is an alert presented to the user when they select a default version of a voice which has an enhanced version to inform them that they can download an enhanced version from the iOS Settings app, "Spoken Content" should be translated the same way it is in the iOS Settings app under Accessibility > Spoken Content, {NumberedPlaceholder="iOS"} -->
  <string name="voice_settings_enhanced_available">"A higher quality version of this voice may be available. To download it and other voices, go to the Spoken Content section of the iOS accessibility settings."</string>

<!-- This is one of the options available to the user when they are presented with the alert described by the key ""voice.settings.enhanced_available" -->
  <string name="voice_settings_enhanced_available_button">"Use Current Version"</string>

<!-- This is a warning that explains that Siri voices are not compatible with Soundscape and will not appear in the list of voices users can choose from, {NumberedPlaceholder="Siri","Soundscape"} -->
  <string name="voice_apple_no_siri">"Note that Siri voices are not available to Soundscape and are not in the list below."</string>

<!--******************************************************************************-->
<!-- MARK: Settings (Beacon)-->
<!--******************************************************************************-->

<!-- Title of the settings screen for beacons. This screen allows users to configure the way the audio beacon sounds. See Terms for the definition of "beacon". -->
  <string name="beacon_settings_title">"Beacon Settings"</string>

<!-- Title of a section in the beacon settings page where the user can select a style for their beacon. The various styles mainly differ in the sounds that are played for the beacon, though there are two styles that include some haptics as well. -->
  <string name="beacon_settings_style">"Audio Styles"</string>

<!-- Title of a section in the beacon settings page where the user can select a haptic style for their beacon. "Haptic" refers to vibration feedback that the user can feel. -->
  <string name="beacon_settings_style_haptic">"Haptic Styles"</string>

<!-- Explanatory text that tells users how haptic beacon styles differ from normal audio-only beacon styles, {NumberedPlaceholder="Soundscape"} -->
  <string name="beacon_settings_style_haptic_explanation">"These beacon styles include haptic feedback that you can feel in addition to normal beacon audio. Haptic feedback is only available when your phone is unlocked and Soundscape is open."</string>

<!-- Title of a section of settings related to the departure and arrival cues. See documentation for the string 'beacon.setting.melodies' for more context on the departure and arrival cues. -->
  <string name="beacon_settings_cues">"Departure and Arrival"</string>

<!-- Title of a setting that allows sounds called the "departure cue" and "arrival cue" to play when a beacon is started (e.g. the user is "departing" for the location of the beacon) and when it ends (e.g. the user has "arrived" at the location of the beacon). These sounds help to distinguish to the user when beacons start and stop. -->
  <string name="beacon_settings_melodies">"Enable Departure and Arrival Cues"</string>

<!-- This text explains to users what they should be listening for when they are choosing a new beacon audio style -->
  <string name="beacon_settings_explanation">"In choosing a beacon style, select a style that is comfortable to listen to and is easily heard outdoors and in noisy surroundings. Make sure you can easily determine its direction through your preferred listening device (headphones or phone speaker)."</string>

<!--******************************************************************************-->
<!-- MARK: Settings (Bluetooth Peripherals)-->
<!--******************************************************************************-->

<!-- Button label, pressing this button will cause Soundscape to disconnect from this device and not reconnect to it in the future -->
  <string name="settings_bluetooth_forget">"Forget This Device"</string>

<!--******************************************************************************-->
<!-- MARK: Settings (Troubleshooting)-->
<!--******************************************************************************-->

<!-- Title of the table section that contains info about the current accuracy of the phone's GPS signal provided by Apple's Location Services feature. -->
  <string name="troubleshooting_gps_status">"Location Accuracy"</string>

<!-- Preserve meters units - Do not convert. Explanation of how to interpret the location accuracy (i.e. from GPS) displayed in this section of the Troubleshooting screen (using meters for the units). {NumberedPlaceholder="Soundscape","10","20"} -->
  <string name="troubleshooting_gps_status_explanation_meters">"This value is an estimate of how accurately Soundscape knows where you are located. Less than ±10 meters is good. Less than ±20 meters is ok. Anything else is poor. Location data is most accurate when outside and not under any structures."</string>

<!-- Preserve feet units - Do not convert. Explanation of how to interpret the location accuracy (i.e. from GPS) displayed in this section of the Troubleshooting screen (using feet for the units). {NumberedPlaceholder="Soundscape","30","60"} -->
  <string name="troubleshooting_gps_status_explanation_feet">"This value is an estimate of how accurately Soundscape knows where you are located. Less than ±30 feet is good. Less than ±60 feet is ok. Anything else is poor. Location data is most accurate when outside and not under any structures."</string>

<!-- Preserve meters units - Do not convert. Label containing the current GPS accuracy of the phone in meters, %@ is accuracy value, "±12 meters" {NumberedPlaceholder="%@"} -->
  <string name="troubleshooting_gps_status_meters">"±%s meters"</string>

<!-- Preserve feet unit - Do not convert. Label containing the current GPS accuracy of the phone in feet, %@ is accuracy value, "±36 feet" {NumberedPlaceholder="%@"} -->
  <string name="troubleshooting_gps_status_feet">"±%s feet"</string>

<!-- Label for a button that allows user to check if the app's audio is playing through their headset correctly. -->
  <string name="troubleshooting_check_audio">"Check Audio"</string>

<!-- Voiceover hint that explains the action of the "Check Audio" button. -->
  <string name="troubleshooting_check_audio_hint">"Double tap to check the status of the headphones you are using with Soundscape."</string>

<!-- Explanation of what the "Check Audio" button does, displayed below the button -->
  <string name="troubleshooting_check_audio_explanation">"Tap this button to hear about the status of the headphones you are using with Soundscape."</string>

<!-- Label for the section of the troubleshooting page that deals with deleting the cached map data -->
  <string name="troubleshooting_cache">"Map Data"</string>

<!-- VoiceOver hint that explains the action of the "Delete Stored Map Data" button -->
  <string name="troubleshooting_cache_hint">"Double tap to delete and redownload stored map data."</string>

<!-- Explanation of what the "Delete Stored Map Data" button does, displayed below the button -->
  <string name="troubleshooting_cache_explanation">"Soundscape downloads map data as you walk around so that it can tell you about the things and places around you. If you are having issues with Soundscape or it is using too much memory, you can clear the stored map data and Soundscape will only redownload the map data near your current location."</string>

<!--******************************************************************************-->
<!-- MARK: Settings (About)-->
<!--******************************************************************************-->

<!-- Settings About Title, What's New? -->
  <string name="settings_about_title_whats_new">"What's New?"</string>

<!-- Settings About Title, Privacy and Cookies -->
  <string name="settings_about_title_privacy">"Scottish Tech Army Privacy Statement"</string>

<!-- Settings About Title, Service Agreement -->
  <string name="settings_about_title_service_agreement">"Services Agreement"</string>

<!-- Settings About Title, Third Party Notices -->
  <string name="settings_about_title_third_party">"Third Party Notices"</string>

<!--******************************************************************************-->
<!-- MARK: Settings (New Feature)-->
<!--******************************************************************************-->

<!-- Settings new feature, %1$@ is the feature number out of %2$@ number of features, "<2> of <3>" {NumberedPlaceholder="%1$@", "%2$@"} -->
  <string name="settings_new_feature_num_of_num">"%1$s of %2$s"</string>

<!-- Settings new feature, instruction to double tap to close announcements -->
  <string name="settings_new_feature_accept_button_acc_label">"Double tap to close announcements"</string>

<!-- Settings new feature, instruction to double tap to view next update announcement -->
  <string name="settings_new_feature_accept_button_acc_hint">"Double tap to view next update announcement"</string>

<!-- Settings New Feature, title Recent Updates -->
  <string name="settings_new_feature_recent_updates">"Recent Updates"</string>

<!--******************************************************************************-->
<!-- MARK: - Beacon-->
<!--******************************************************************************-->

<!-- Title, Beacon. See Terms defintion of Beacon. -->
  <string name="beacon_generic_name">"Beacon"</string>

<!-- Name of a beacon style. This is the name of the most recent version of the beacon audio we had in Soundscape as of the v4.1 release, so we refer to it as the "current" beacon. -->
  <string name="beacon_styles_current">"Current"</string>

<!-- Name of a beacon style. This is the name of the first style of beacon audio we had in Soundscape, so we refer to it as "Original" -->
  <string name="beacon_styles_original">"Original"</string>

<!-- Name of a beacon style. In this context, "flare" refers to a bright burst of light. The audio for this beacon style is bright and fun -->
  <string name="beacon_styles_flare">"Flare"</string>

<!-- Name of a beacon style. In this context, "shimmer" is used as a synonym for "flare". The audio for this beacon is bright and fun (just as with the style refered to by beacon.styles.flare), but it is a bit softer than the "Flare" style. -->
  <string name="beacon_styles_shimmer">"Shimmer"</string>

<!-- Name of a beacon style. This beacon style name is intended to hint at the percussive, tapping, nature of the beacon audio. -->
  <string name="beacon_styles_tactile">"Tactile"</string>

<!-- Name of a beacon style. Refers to a short high pitched ringing sound that repeats in this beacon style. -->
  <string name="beacon_styles_ping">"Ping"</string>

<!-- Name of a beacon style. This beacon style is based on the sound of an object being dropped on a hard floor, hence the name "Drop" is alluding to that sound. -->
  <string name="beacon_styles_drop">"Drop"</string>

<!-- Name of a beacon style. This name is alluding to the radar-like nature of this beacon (hence "signal") which has an impulse which repeats over and over -->
  <string name="beacon_styles_signal">"Signal"</string>

<!-- Name of a beacon style. "Signal" is used in the same way here as in the string with key 'beacon.styles.signal'. The difference here is that this version is a slower version of the beacon audio. -->
  <string name="beacon_styles_signal_slow">"Signal (Slow)"</string>

<!-- Name of a beacon style. "Signal" is used in the same way here as in the string with key 'beacon.styles.signal'. The difference here is that this version is a much slower version of the beacon audio. -->
  <string name="beacon_styles_signal_very_slow">"Signal (Very Slow)"</string>

<!-- Name of a beacon style. This beacon style has a similar timbre to the sound that is generated when a mallet is used to play the xylophone, hence the name "mallet". -->
  <string name="beacon_styles_mallet">"Mallet"</string>

<!-- Name of a beacon style. "Mallet" is used in the same way here as in the string with key 'beacon.styles.mallet'. The difference here is that this version is a slower version of the beacon audio. -->
  <string name="beacon_styles_mallet_slow">"Mallet (Slow)"</string>

<!-- Name of a beacon style. "Mallet" is used in the same way here as in the string with key 'beacon.styles.mallet'. The difference here is that this version is a much slower version of the beacon audio. -->
  <string name="beacon_styles_mallet_very_slow">"Mallet (Very Slow)"</string>

<!-- Name of a beacon style. Unlike the other beacon styles, this style include haptic feedback (e.g. vibration feedback from the iPhone). The term "wand" is used to refer to a pointing device. Together, this name is intended to convey that this beacon style provides haptic feedback to the user when they hold their phone in front of them and point it around. -->
  <string name="beacon_styles_haptic_wand">"Haptic Wand"</string>

<!-- Name of a beacon style. Similarly to 'beacon.styles.haptic.wand' string, the beacon style this string refers to includes haptic feedback (e.g. vibration feedback from the iPhone). The term "pulse" alludes to the fact that the haptic feedback continues to repeat (e.g. it pulses on and off) so long as the user holds their phone in front of themselves and points it around. -->
  <string name="beacon_styles_haptic_pulse">"Haptic Pulse"</string>

<!-- Title, Audio Beacon -->
  <string name="beacon_audio_beacon">"Audio Beacon"</string>

<!-- Notification, %@ is a location, "Beacon on <Some Place>" {NumberedPlaceholder="%@"} -->
  <string name="beacon_beacon_on">"Beacon on %s"</string>

<!-- Included in the beacon UI when the distance to the beacon is not known -->
  <string name="beacon_distance_unknown">"Distance unknown"</string>

<!-- Button, Remove Beacon -->
  <string name="beacon_action_remove_beacon">"Remove Beacon"</string>

<!-- Notification, Double tap this button to remove current audio beacon -->
  <string name="beacon_action_remove_beacon_double_tap_acc_hint">"Double tap this button to remove the current audio beacon"</string>

<!-- Button, Mute Beacon -->
  <string name="beacon_action_mute_beacon">"Mute Beacon"</string>

<!-- Notification, Double tap to mute the audio beacon -->
  <string name="beacon_action_mute_beacon_acc_hint">"Double tap to mute the audio beacon."</string>

<!-- Button, Unmute Beacon -->
  <string name="beacon_action_unmute_beacon">"Unmute Beacon"</string>

<!-- Notification, Double tap to unmute the audio beacon -->
  <string name="beacon_action_unmute_beacon_acc_hint">"Double tap to unmute the audio beacon."</string>

<!-- Button, Mute or Unmute Beacon -->
  <string name="beacon_action_mute_unmute_beacon">"Mute or Unmute Beacon"</string>

<!-- Button, Call out Beacon -->
  <string name="beacon_action_callout_beacon">"Call out Beacon"</string>

<!-- Notification, Double tap to unmute or mute the audio beacon -->
  <string name="beacon_action_mute_unmute_beacon_acc_hint">"Double tap to mute or unmute the audio beacon"</string>

<!-- Title text of the button used to view the detail view -->
  <string name="beacon_action_view_details">"View Details"</string>

<!-- Hint text of the button used to view the detail view -->
  <string name="beacon_action_view_details_acc_hint_details">"Double tap to view additional details"</string>

<!-- Button, Beacon Distance Update -->
  <string name="beacon_distance_update">"Beacon Distance Update"</string>

<!-- Notification, Beacon location nearby. -->
  <string name="beacon_beacon_location_within">"Beacon within %s"</string>

<!-- Notification, Beacon location nearby. Audio beacon has been muted. -->
  <string name="beacon_beacon_location_within_audio_beacon_muted">"Beacon within %s. Audio beacon has been muted"</string>

<!--******************************************************************************-->
<!-- MARK: - Preview-->
<!--******************************************************************************-->

<!-- Street Preview, View title, Street Preview is functionality that allows the user to select any location in the world to preview the area at street level in order to familiarise and build a mental map of the space. {NumberedPlaceholder="Soundscape Street Preview"} -->
  <string name="preview_title">"Soundscape Street Preview"</string>

<!-- Text displayed when the current location is not known while previewing -->
  <string name="preview_current_intersection_unknown_label">"Current Location Unknown"</string>

<!-- Text displaying the next intersection that the user will encounter along a selected road, "To Main St & 2nd Ave" {NumberedPlaceholder="%@"} -->
  <string name="preview_next_intersection_label">"To %s"</string>

<!-- Text displayed when the user is approaching an intersection -->
  <string name="preview_approaching_intersection_label">"Approaching Intersection"</string>

<!-- Label to display compass orientation, %1$@ is the heading in degrees and %2$@ is the cardinal direction, "230° SW" {NumberedPlaceholder="%1$@", "%2$@"} -->
  <string name="preview_content_orientation_text_with_cardinal">"%1$s° %2$s"</string>

<!-- Label to display compass orientation without a cardinal direction, %1$@ is the heading in degrees, "230°" {NumberedPlaceholder="%1$@"} -->
  <string name="preview_content_orientation_text_without_cardinal">"%1$s°"</string>

<!-- Label to display when the user is facing a road that they can travel down, %1$@ is the cardinal direction and %2$@ is the name of the road that they can travel down, "SW on Main Street" {NumberedPlaceholder="%1$@", "%2$@"} -->
  <string name="preview_content_edge_text">"%1$s on %2$s"</string>

<!-- Accessibility hint for the button to select a direction of travel -->
  <string name="preview_content_edge_text_accessibility_hint">"Double tap to move to the next intersection"</string>

<!-- Title for button to go to the next intersection -->
  <string name="preview_go_title">"Go"</string>

<!-- Title for button to go back to the previous intersection -->
  <string name="preview_go_back_title">"Previous"</string>

<!-- Accessibility hint for button to go back -->
  <string name="preview_go_back_accessibility_text">"Double tap to go back to your previous intersection"</string>

<!-- Text for the "Search" button -->
  <string name="preview_search_label">"Explore Nearby"</string>

<!-- Accessibility hint for the "Explore" button -->
  <string name="preview_search_accessibility_hint">"Double tap to search or browse nearby places"</string>

<!-- Title for the alert displayed when ther user tries to restart the preview experience at a new location -->
  <string name="preview_alert_restart_title">"Preview Already in Progress"</string>

<!-- Message for the alert displayed when ther user tries to restart the preview experience at a new location. {NumberedPlaceholder="Soundscape Street Preview"} -->
  <string name="preview_alert_restart_message">"Do you want to restart Soundscape Street Preview at this location?"</string>

<!-- Button for the alert displayed when ther user tries to restart the preview experience at a new location -->
  <string name="preview_alert_restart_button">"Restart"</string>

<!-- Callout that occurs when the preview experience pauses, The translation for "Street preview" should match the translation for "preview.title". {NumberedPlaceholder="Street Preview"} -->
  <string name="preview_callout_paused">"Street Preview paused"</string>

<!-- Callout that occurs when the user exits the preview experience. {NumberedPlaceholder="Soundscape Street Preview"} -->
  <string name="preview_callout_end">"Ending Soundscape Street Preview"</string>

<!-- Callout that occurs when users tap the button to return to the previous intersection they were at in the preview -->
  <string name="preview_callout_previous">"Returning to previous intersection"</string>

<!-- Callout that occurs when the user starts preview mode at an intersection, %@ is the name of the intersection, "Starting preview at 9th Avenue North and Harrison Street" {NumberedPlaceholder="%@","Street Preview"} -->
  <string name="preview_callout_start_at">"Starting Street Preview at %s"</string>

<!-- Callout that occurs when the user starts preview mode along a road, %@ is the name of the road, "Starting preview along 9th Avenue North" {NumberedPlaceholder="%@","Street Preview"} -->
  <string name="preview_callout_start_along">"Starting Street Preview along %s"</string>

<!-- Callout that occurs when the user resumes a paused preview at an intersection, %@ is the name of the intersection, "Continuing preview at 9th Avenue North and Harrison Street" {NumberedPlaceholder="%@","Street Preview"} -->
  <string name="preview_callout_continue_at">"Continuing Street Preview at %s"</string>

<!-- Callout that occurs when the user resumes a paused preview mode along a road, %@ is the name of the road, "Continuing preview along 9th Avenue North" {NumberedPlaceholder="%@","Street Preview"} -->
  <string name="preview_callout_continue_along">"Continuing Street Preview along %s"</string>

<!-- Callout that occurs the first time the user gets to the "road finder" experience during their first use of the Street Preview experience. This is telling them to physically turn their phone so the app can tell them about the roads they are pointing the phone towards. -->
  <string name="preview_callout_road_finder_instructions">"Turn your phone to preview available roads"</string>

<!-- This callout occurs the first time the user tries to tap the "Go" button when they are not pointed down a valid road. This explains that they need to point their phone down a valid road before hitting the Go button. -->
  <string name="preview_callout_road_finder_error_instructions">"Turn to select a road and then press Go"</string>

<!-- Callout that occurs when a user is pointing their phone down an available road, %1$@ is the name of the road, %2$@ is the cardinal direction it moves away in, "9th Ave North, heading south" {NumberedPlaceholder="%1$@", "%2$@"} -->
  <string name="preview_callout_road_finder_road">"%1$s, heading %2$s"</string>

<!-- Callout that occurs when a user is pointing their phone down an available road looking for the next intersection, %@ is the name of the next intersection in that direction, "Next intersection: 9th Avenue North and Harrison Street" {NumberedPlaceholder="%@"} -->
  <string name="preview_callout_road_finder_intersection">"Next intersection: %s"</string>

<!-- Callout that occurs when a user is pointing their phone down an available road looking for the next intersection but the road loops around and returns to the current intersection (e.g. a roundabout or a "close" in the UK) -->
  <string name="preview_callout_road_finder_intersection_same">"Next intersection: Circles back to current intersection"</string>

<!-- Callout that occurs when a user is pointing their phone down an available road looking for the next intersection but the road terminates in a dead end rather than another intersection -->
  <string name="preview_callout_road_finder_intersection_end">"Next intersection: End of road"</string>

<!-- Callout that occurs when the user travels down a road (in preview mode) that ends without connecting to any other streets (a road with no exit) -->
  <string name="preview_callout_approach_end">"Approaching end of road"</string>

<!-- Callout that occurs when the user selects a road that requires a left hand turn, %@ is the name of the street that the user is turning on {NumberedPlaceholder="%@"} -->
  <string name="preview_callout_turn_left">"Turned left. Now along %s"</string>

<!-- Callout that occurs when the user selects a road that requires a right hand turn, %@ is the name of the street that the user is turning on {NumberedPlaceholder="%@"} -->
  <string name="preview_callout_turn_right">"Turned right. Now along %s"</string>

<!-- Callout that occurs when the user selects to continue down the same road, %@ is the name of the street that the user is continuing along {NumberedPlaceholder="%@"} -->
  <string name="preview_callout_turn_continue">"Continuing along %s"</string>

<!-- Callout that occurs when the user is currently in a roundabout and selects a road that leaves the roundabout, %@ is the name of the street that the user is turning on {NumberedPlaceholder="%@"} -->
  <string name="preview_callout_turn_roundabout">"Departed roundabout. Now along %s"</string>

<!-- Title for a setting to include unnamed roads -->
  <string name="preview_include_unnamed_roads_title">"Unnamed Roads"</string>

<!-- Subtitle for a setting to include unnamed roads. {NumberedPlaceholder="Soundscape Street Preview"} -->
  <string name="preview_include_unnamed_roads_subtitle">"Include unnamed roads during Soundscape Street Preview"</string>

<!-- Voiceover label for a button to turn on a setting to include unnamed roads -->
  <string name="preview_include_unnamed_roads_label_off">"Enable Unnamed Roads"</string>

<!-- Voiceover label for a button to turn off a setting to include unnamed roads -->
  <string name="preview_include_unnamed_roads_label_on">"Disable Unnamed Roads"</string>

<!-- Voiceover hint for a button to turn on a setting to include unnamed roads. {NumberedPlaceholder="Soundscape Street Preview"} -->
  <string name="preview_include_unnamed_roads_hint_off">"Double tap to include unnamed roads during Soundscape Street Preview"</string>

<!-- Voiceover hint for a button to turn off a setting to include unnamed roads. {NumberedPlaceholder="Soundscape Street Preview"} -->
  <string name="preview_include_unnamed_roads_hint_on">"Double tap to exclude unnamed roads during Soundscape Street Preview"</string>

<!-- Accessibility hint for the button to end the preview tutorial -->
  <string name="preview_tutorial_done_hint">"Double tap to exit the tutorial"</string>

<!-- Title for the first set of tutorial content. {NumberedPlaceholder="Soundscape Street Preview"} -->
  <string name="preview_tutorial_title_1">"Welcome to Soundscape Street Preview!"</string>

<!-- First set of tutorial content -->
  <string name="preview_tutorial_content_1">"Explore and get a sense of an area anywhere in the world. For the best experience, we recommend that you stand up to turn in place and use stereo headphones."</string>

<!-- Title for the second set of tutorial content -->
  <string name="preview_tutorial_title_2">"What’s about to happen"</string>

<!-- Second set of tutorial content, %@ is the name of the location where the preview experience is starting, Quotes written as \" -->
  <string name="preview_tutorial_content_2">"You have been transported to the middle of the street near the location you selected. Using the phone as a pointer, slowly turn, and the street names will be called out as you turn. When you are facing the street you want to go down, tap \"Go\" and you will advance to the next intersection."</string>

<!-- Title for the third set of tutorial content -->
  <string name="preview_tutorial_title_3">"Continuing your exploration"</string>

<!-- Third set of tutorial content Quotes written as \" -->
  <string name="preview_tutorial_content_3">"At each intersection, you can use the phone again to choose which road to go down, or you can explore your immediate surroundings using the familiar Soundscape buttons at the bottom of the screen. You can tap \"Search\" to start the audio beacon at any point of interest, change your location, or to just explore the area in more detail."</string>

<!-- Fourth set of tutorial content -->
  <string name="preview_tutorial_content_4">"Enjoy and have fun!"</string>

<!--******************************************************************************-->
<!-- MARK: - Location Detail-->
<!--******************************************************************************-->

<!-- Location Details, View title -->
  <string name="location_detail_title_default">"Location Details"</string>

<!-- Marker Details, View title -->
  <string name="location_detail_title_marker">"Marker Details"</string>

<!-- Waypoint Details, View title -->
  <string name="location_detail_title_waypoint">"Waypoint Details"</string>

<!-- Title for the action to set a beacon -->
  <string name="location_detail_action_beacon">"Start Audio Beacon"</string>

<!-- Voiceover hint for the action to set a beacon -->
  <string name="location_detail_action_beacon_hint">"Double tap to set an audio beacon at this location"</string>

<!-- Text displayed when audio beacon action is disabled -->
  <string name="location_detail_action_beacon_hint_disabled">"Setting a new audio beacon is disabled while route guidance is active"</string>

<!-- Voiceover hint for the action to save marker -->
  <string name="location_detail_action_save_hint">"Double tap to save this location as a marker"</string>

<!-- Voiceover hint for the action to edit marker -->
  <string name="location_detail_action_edit_hint">"Double tap to edit marker"</string>

<!-- Voiceover hint for the action to share -->
  <string name="location_detail_action_share_hint">"Double tap to share this location"</string>

<!-- Voiceover hint for the action to preview -->
  <string name="location_detail_action_preview_hint">"Double tap to start previewing at this location"</string>

<!-- Text displayed when street preview is disabled -->
  <string name="location_detail_action_preview_hint_disabled">"Street Preview is disabled while route guidance is active"</string>

<!-- Voiceover hint for the action to get directions -->
  <string name="location_detail_action_directions_hint">"Double tap to open this location in an external maps app"</string>

<!-- Default address for a location -->
  <string name="location_detail_default_address">"Address unknown"</string>

<!-- Default annotation for a location -->
  <string name="location_detail_default_annotation">"No marker annotation"</string>

<!-- Accessibility hint to select a location -->
  <string name="location_select_hint">"Double tap to select this location"</string>

<!-- Text displayed when the location cannot be saved as a marker -->
  <string name="location_detail_disabled_save">"Saving a marker at this location is currently unavailable"</string>

<!-- Text displayed when the location cannot be shared -->
  <string name="location_detail_disabled_share">"Sharing this location is currently unavailable"</string>

<!-- Text displayed when no actions can be taken for a loction -->
  <string name="location_detail_disabled_generic">"This location is currently unavailable"</string>

<!-- Title text displayed when the user is viewing the expanded map view -->
  <string name="location_detail_map_view_title">"Selected Location"</string>

<!-- Hint text displayed when the user is viewing the expanded map view -->
  <string name="location_detail_map_view_hint">"Edit to select a new location"</string>

<!-- Title text displayed when the user is selecting a location via the expanded map view -->
  <string name="location_detail_map_edit_title">"Edit Location"</string>

<!-- Hint text displayed when the user is selecting a location via the expanded map view -->
  <string name="location_detail_map_edit_hint">"Move the map to the correct location"</string>

<!-- Accessibility label used when the user is moving the marker location via custom Voiceover experience, Here, "nudge" means moving a small distance. -->
  <string name="location_detail_map_edit_accessibility_label">"Nudge Marker"</string>

<!-- Accessibility hint used when the user is moving the marker location via custom Voiceover experience, Here, "nudge" means moving a small distance. -->
  <string name="location_detail_map_edit_compass_accessibility_hint">"Double tap to nudge marker in the direction your phone is pointing. Use actions to nudge in a different direction."</string>

<!-- Accessibility hint used when the user is moving the marker location via custom Voiceover experience, Here, "nudge" means moving a small distance. -->
  <string name="location_detail_map_edit_north_accessibility_hint">"Double tap to nudge marker north. Use actions to nudge in a different direction."</string>

<!-- Accessibility hint used when the user is moving the marker location via custom Voiceover experience, Here, "nudge" means moving a small distance. -->
  <string name="location_detail_map_edit_south_accessibility_hint">"Double tap to nudge marker south. Use actions to nudge in a different direction."</string>

<!-- Accessibility hint used when the user is moving the marker location via custom Voiceover experience, Here, "nudge" means moving a small distance. -->
  <string name="location_detail_map_edit_east_accessibility_hint">"Double tap to nudge marker east. Use actions to nudge in a different direction."</string>

<!-- Accessibility hint used when the user is moving the marker location via custom Voiceover experience, Here, "nudge" means moving a small distance. -->
  <string name="location_detail_map_edit_west_accessibility_hint">"Double tap to nudge marker west. Use actions to nudge in a different direction."</string>

<!-- Accessibility annoucement used to tell the user where a marker has moved to via custom Voiceover experience, %@ is a localized distance / direction string, "Nudging, 15 meters northwest of original location", Here, "nudge" means moving a small distance, {NumberedPlaceholder="%@"} -->
  <string name="location_detail_map_edit_accessibility_annoucement">"Nudging, %s of original location"</string>

<!-- Accessibility action used when the user is moving the marker location via custom Voiceover experience and wants to move the marker in the direction that their phone is pointing, Here, "nudge" means moving a small distance. -->
  <string name="location_detail_map_edit_accessibility_action_compass">"Nudge In Direction of Phone"</string>

<!-- Accessibility action used when the user is moving the marker location via custom Voiceover experience and wants to move the marker north of its current location, Here, "nudge" means moving a small distance. -->
  <string name="location_detail_map_edit_accessibility_action_north">"Nudge North"</string>

<!-- Accessibility action used when the user is moving the marker location via custom Voiceover experience and wants to move the marker south of its current location, Here, "nudge" means moving a small distance. -->
  <string name="location_detail_map_edit_accessibility_action_south">"Nudge South"</string>

<!-- Accessibility action used when the user is moving the marker location via custom Voiceover experience and wants to move the marker east of its current location, Here, "nudge" means moving a small distance. -->
  <string name="location_detail_map_edit_accessibility_action_east">"Nudge East"</string>

<!-- Accessibility action used when the user is moving the marker location via custom Voiceover experience and wants to move the marker west of its current location, Here, "nudge" means moving a small distance. -->
  <string name="location_detail_map_edit_accessibility_action_west">"Nudge West"</string>

<!-- Accessibility action used when the user is moving the marker location via custom Voiceover experience and wants to move the marker to the user's current location -->
  <string name="location_detail_map_edit_accessibility_action_current_location">"Move to current location"</string>

<!-- Callout made when starting the audio beacon while the user is moving a marker via custom Voiceover experience, %@ is a localized distance / direction string, "Nudging, 15 meters northwest of original location", Here, "nudge" means moving a small distance, {NumberedPlaceholder="%@"} -->
  <string name="location_detail_map_edit_accessibility_beacon_callout">"Starting beacon to track marker location. Nudging, %s of original location."</string>

<!-- Accessibility label for the icon which displays the number of the waypoint. %@ is the index of the waypoint. (e.g., "Waypoint 1") {NumberedPlaceholder="%@"} -->
  <string name="location_detail_waypoint">"Waypoint %s"</string>

<!-- Accessibility hint for markers in a list which has already been added to a route -->
  <string name="location_detail_add_waypoint_existing_hint">"Double tap to remove this marker from your route."</string>

<!-- Accessibility hint for markers in a list that can be added to a list -->
  <string name="location_detail_add_waypoint_new_hint">"Double tap to add this marker to your route."</string>

<!-- Accessibility hint for markers in a list that can be created abd added to a list -->
  <string name="location_detail_add_waypoint_marker_hint">"Double tap to create a marker and add it as a waypoint"</string>

<!--******************************************************************************-->
<!-- MARK: - Route Detail-->
<!--******************************************************************************-->

<!-- Title for the action to start playing the audio for a route -->
  <string name="route_detail_action_start_route">"Start Route"</string>

<!-- Title for the action to stop playing the audio for a route -->
  <string name="route_detail_action_stop_route">"Stop Route"</string>

<!-- Title for the action to start the recreational activity. In this context, "activity" is referring to outdoor recreational activities like hiking, kayaking, snoeshoeing, etc. -->
  <string name="route_detail_action_start_event">"Start Activity"</string>

<!-- Title for the action to pause the recreational activity. In this context, "activity" is referring to outdoor recreational activities like hiking, kayaking, snoeshoeing, etc. -->
  <string name="route_detail_action_stop_event">"Stop Activity"</string>

<!-- Accessibility hint for the edit button on the Route Detail screen -->
  <string name="route_detail_action_edit">"Edit Route"</string>

<!-- Voiceover hint for the action to start the route -->
  <string name="route_detail_action_start_route_hint">"Double tap to start this route"</string>

<!-- Voiceover hint for the action to start the route when the action is disabled. This action is only disabled when no waypoints have been added to a route yet. -->
  <string name="route_detail_action_start_route_disabled_hint">"Add waypoints before starting the route"</string>

<!-- Voiceover hint for the action to stop the route -->
  <string name="route_detail_action_stop_route_hint">"Double tap to stop this route"</string>

<!-- Voiceover hint for the action to start the recreational activity. In this context, "activity" is referring to outdoor recreational activities like hiking, kayaking, snoeshoeing, etc. -->
  <string name="route_detail_action_start_event_hint">"Double tap to start this activity"</string>

<!-- Voiceover hint for the action to pause the recreational activity. In this context, "activity" is referring to outdoor recreational activities like hiking, kayaking, snoeshoeing, etc. -->
  <string name="route_detail_action_stop_event_hint">"Double tap to stop this activity and save your progress"</string>

<!-- Voiceover hint for the action to reset the recreational activity so that the user can try it again. In this context, "activity" is referring to outdoor recreational activities like hiking, kayaking, snoeshoeing, etc. -->
  <string name="route_detail_action_reset_hint">"Double tap to reset this activity and download any available updates"</string>

<!-- Voiceover hint for the action to share -->
  <string name="route_detail_action_share_hint">"Double tap to share this route"</string>

<!-- Accessibility hint for the edit button on the Route Detail screen -->
  <string name="route_detail_action_edit_hint">"Double tap to edit this route"</string>

<!-- Add button on the Route list screen -->
  <string name="route_detail_action_create">"New Route"</string>

<!-- VoiceOver hint for the add button on the Route list screen -->
  <string name="route_detail_action_create_hint">"Double tap to create a new route"</string>

<!-- Accessbility label for the index of a waypoint in a route and an indication that the audio beacon is currently playing on this waypoint's location, %@ is the index, "Waypoint 2. Current beacon." {NumberedPlaceholder="%@"} -->
  <string name="route_detail_waypoint_current_beacon">"Waypoint %s. Current beacon."</string>

<!-- This is the name that will be used when a route does not have a defined name -->
  <string name="route_detail_name_default">"Route"</string>

<!-- Text displayed to indicate the time elapsed in a recreational activity, %@ is the time elapsed, "01:45:12 elapsed", {NumberedPlaceholder="%@"} -->
  <string name="route_title_time">"%s elapsed"</string>

<!-- Title text displayed for a route, %1$@ is the name of the route, %2$@ is the index of the current waypoint and %3$@ is the total number of waypoints in the route, "Home to Work・Waypoint 1 of 3", {NumberedPlaceholder="%1$@", "%2$@", "%3$@", "・"} -->
  <string name="route_title">"%1$s・Waypoint %2$s of %3$s"</string>

<!-- Text to display how many waypoints are remaining, %@ is the number of remaining waypoints, "2 remaining", {NumberedPlaceholder="%@"} -->
  <string name="route_waypoint_progress">"%s waypoints remaining"</string>

<!-- Text to display when the route is completed but still visible on the home screen, %@ is the time elapsed, "Completed in 01:22:12", {NumberedPlaceholder="%@"} -->
  <string name="route_waypoint_progress_complete_elapsed">"Completed in %s"</string>

<!-- Text to display when the route is completed but still visible on the home screen -->
  <string name="route_waypoint_progress_complete">"Completed!"</string>

<!-- Text displayed for when a route ends and the route was completed, %@ is name of the route, "Route Completed!・Home to Work", {NumberedPlaceholder="%@", "・"} -->
  <string name="route_end_completed">"Route Completed!・%s"</string>

<!-- Accessibility Text displayed for when a route ends and the route was completed, %@ is name of the route, "Route Completed! Home to Work", {NumberedPlaceholder="%@"} -->
  <string name="route_end_completed_accessibility">"Route Completed! %s"</string>

<!-- Text displayed for when a route ends but the route was not completed, %@ is name of the route, "Route Ended・Home to Work", {NumberedPlaceholder="%@", "・"} -->
  <string name="route_end_not_completed">"Route Stopped・%s"</string>

<!-- Accessibility Text displayed for when a route ends but the route was not completed, %@ is name of the route, "Route Ended, Home to Work", {NumberedPlaceholder="%@"} -->
  <string name="route_end_not_completed_accessibility">"Route Stopped, %s"</string>

<!-- Text displayed for when a route ends and the route was completed, %@ is the number of waypoints reached, "3 Waypoints Reached・Last Waypoint Nearby", {NumberedPlaceholder="%@", "・"} -->
  <string name="route_end_completed_summary">"%s Waypoints Reached・Last Waypoint Nearby"</string>

<!-- Accessibility Text displayed for when a route ends and the route was completed, %@ is the number of waypoints reached, "3 Waypoints Reached・Last Waypoint Nearby", {NumberedPlaceholder="%@"} -->
  <string name="route_end_completed_summary_accessibility">"%s Waypoints Reached, Last Waypoint Nearby"</string>

<!-- Text displayed for when a route ends but the route was not completed, %1$@ is the number of waypoints reached, %2$@ the total number of waypoints, %3$@ is the number of waypoints remaining, "1 of 3 Waypoints Reached・1 Remaining", {NumberedPlaceholder="%1$@", "%2$@","%3$@", "・"} -->
  <string name="route_end_not_completed_summary">"%1$s of %2$s Waypoints Reached・%3$s Remaining"</string>

<!-- Accessibility Text displayed for when a route ends but the route was not completed, %1$@ is the number of waypoints reached, %2$@ the total number of waypoints, %3$@ is the number of waypoints remaining, "1 of 3 Waypoints Reached, 1 Remaining", {NumberedPlaceholder="%1$@", "%2$@","%3$@"} -->
  <string name="route_end_not_completed_summary_accessibility">"%1$s of %2$s Waypoints Reached, %3$s Remaining"</string>

<!-- Accessibility label used for the title of a route - The label replaces the dot character used in the "route.title" string with a comma, %1$@ is the name of the route, %2$@ is the index of the current waypoint and %3$@ is the total number of waypoints in the route, "Home to Work, Waypoint 1 of 3", {NumberedPlaceholder="%1$@", "%2$@", "%3$@"} -->
  <string name="route_title_accessibility_label">"%1$s, Waypoint %2$s of %3$s"</string>

<!-- Title text of the button used to move to the previous waypoint -->
  <string name="route_detail_action_previous">"Previous Waypoint"</string>

<!-- Hint text of the button used to move to the previous waypoint -->
  <string name="route_detail_action_previous_hint">"Double tap to set the beacon on the previous waypoint"</string>

<!-- Title text of the button used to move to the next waypoint -->
  <string name="route_detail_action_next">"Next Waypoint"</string>

<!-- Hint text of the button used to move to the next waypoint -->
  <string name="route_detail_action_next_hint">"Double tap to set the beacon on the next waypoint"</string>

<!-- Text displayed in cluster annotations on the map. %@ is the index of the first clustered annotation and the +... indicates that there are additional annotations in that cluster {NumberedPlaceholder="%@"} -->
  <string name="waypoint_detail_annotation_cluster_title">"%s,..."</string>

<!-- Label for the description edit field -->
  <string name="route_detail_edit_description">"Description"</string>

<!-- Default text used in the description edit field -->
  <string name="route_detail_edit_description_default">"Add a description of your route"</string>

<!-- Label for the add waypoints button -->
  <string name="route_detail_edit_waypoints_button">"Add Waypoints"</string>

<!-- Label for the name edit field -->
  <string name="route_detail_edit_waypoints_label">"Waypoints"</string>

<!-- Label for the delete button -->
  <string name="route_detail_edit_delete">"Delete Route"</string>

<!-- Title for the alert to confirm deleting route -->
  <string name="route_detail_edit_delete_title">"Are you sure you want to delete this route?"</string>

<!-- Message for the alert to confirm deleting route -->
  <string name="route_detail_edit_delete_message">"This action cannot be undone."</string>

<!-- Title for the alert to confirm discarding unsaved changes -->
  <string name="route_detail_edit_cancel_title">"Unsaved Changes"</string>

<!-- Message for the alert to confirm discarding unsaved changes -->
  <string name="route_detail_edit_cancel_message">"Are you sure you want to discard your changes?"</string>

<!-- Title displayed in the beacon view -->
  <string name="route_detail_beacon_title">"Guided Route"</string>

<!-- Title displayed for orienteering activities -->
  <string name="route_detail_orienteering_title">"Orienteering"</string>

<!-- Title of button to end a route -->
  <string name="route_detail_beacon_stop">"End Route"</string>

<!-- Title for the alert displayed when a route or tour is updated -->
  <string name="route_update_success_title">"Update Complete!"</string>

<!-- Message for the alert displayed when a route or tour is updated -->
  <string name="route_update_success_message">"Your recreational activity is up to date"</string>

<!-- Title for the alert displayed when a route or tour fails to update -->
  <string name="route_update_fail_title">"Update Failed"</string>

<!-- Message for the alert displayed when a route or tour fails to update -->
  <string name="route_update_fail_message">"An error occurred while updating your recreational activity"</string>

<!-- Title for the alert displayed when the route or tour is already updated -->
  <string name="route_update_unavailable_title">"You're all set!"</string>

<!-- Message for the alert displayed when the route or tour is already updated -->
  <string name="route_update_unavailable_message">"Your recreational activity is already up to date"</string>

<!--******************************************************************************-->
<!-- MARK: - Tour Detail-->
<!--******************************************************************************-->

<!-- Title displayed in the beacon view -->
  <string name="tour_detail_beacon_title">"Guided Tour"</string>

<!-- Title of button to end a tour -->
  <string name="tour_detail_beacon_stop">"End Tour"</string>

<!-- Title of a waypoint -->
  <string name="waypoint_title">"Waypoint"</string>

<!-- Tells the user the current distance to the waypoint, %@ is the distance, "Waypoint, 30 meters." {NumberedPlaceholder="%@"} -->
  <string name="waypoint_callout">"Waypoint, %s"</string>

<!-- Accessibility label for the progress view, %1$@ is the waypoint name, %2$@ is the distance, %3$@ is the time elapsed, %4$@ is the number of remaining waypoints, "Beacon set on home. 450 feet NW. 02:31 elapsed. 2 waypoints remaining." {NumberedPlaceholder="%1$@","%2$@","%3$@","%4$@"} -->
  <string name="tour_progress_elapsed_distance_accessibility">"Beacon set on %1$s. %2$s. %3$s elapsed. %4$s waypoints remaining"</string>

<!-- Accessibility label for the progress view, %1$@ is the waypoint name, %2$@ is the distance, %3$@ is the number of remaining waypoints, "Beacon set on home. 450 feet NW. 2 waypoints remaining." {NumberedPlaceholder="%1$@","%2$@","%3$@"} -->
  <string name="tour_progress_distance_accessibility">"Beacon set on %1$s, %2$s, %3$s waypoints remaining"</string>

<!-- Accessibility label for the progress view, %1$@ is the waypoint name, %2$@ is the time elapsed, %3$@ is the number of remaining waypoints, "Beacon set on home. 02:31 elapsed. 2 waypionts remaining." {NumberedPlaceholder="%1$@","%2$@","%3$@"} -->
  <string name="tour_progress_elapsed_accessibility">"Beacon set on %1$s. %2$s elapsed. %3$s waypoints remaining"</string>

<!-- Accessibility label for the progress view, %1$@ is the waypoint name, %2$@ is the number of remaining waypoints, "Beacon set on home. 2 waypoints remaining." {NumberedPlaceholder="%1$@","%2$@"} -->
  <string name="tour_progress_accessibility">"Beacon set on %1$s. %2$s waypoints remaining"</string>

<!-- Accessibility label for the progress view, %1$@ is the waypoint name, %2$@ is the distance, %3$@ is the time elapsed, "Beacon set on home. 450 feet NW. 02:31 elapsed. 1 waypoint remaining." {NumberedPlaceholder="%1$@","%2$@","%3$@"} -->
  <string name="tour_progress_elapsed_distance_accessibility_singular">"Beacon set on %1$s. %2$s. %3$s elapsed. 1 waypoint remaining"</string>

<!-- Accessibility label for the progress view, %1$@ is the waypoint name, %2$@ is the distance, "Beacon set on home. 450 feet NW. 1 waypoint remaining." {NumberedPlaceholder="%1$@","%2$@"} -->
  <string name="tour_progress_distance_accessibility_singular">"Beacon set on %1$s, %2$s, 1 waypoint remaining"</string>

<!-- Accessibility label for the progress view, %1$@ is the waypoint name, %2$@ is the time elapsed, "Beacon set on home. 02:31 elapsed. 1 waypoint remaining." {NumberedPlaceholder="%1$@","%2$@"} -->
  <string name="tour_progress_elapsed_accessibility_singular">"Beacon set on %1$s. %2$s elapsed. 1 waypoint remaining"</string>

<!-- Accessibility label for the progress view, %@ is the waypoint name, "Beacon set on home. 1 waypoint remaining." {NumberedPlaceholder="%@"} -->
  <string name="tour_progress_accessibility_singular">"Beacon set on %s. 1 waypoint remaining"</string>

<!-- Voiceover label when audio is available for a given waypoint -->
  <string name="waypoint_audio_available">"Audio available"</string>

<!-- Voiceover label when images are available for a given waypoint -->
  <string name="waypoint_images_available">"Images available"</string>

<!-- Voiceover label when images and audio are available for a given waypoint -->
  <string name="waypoint_audio_images_available">"Images and audio available."</string>

<!-- Voiceover label to callout the current waypoint -->
  <string name="waypoint_callout_button_title">"Call out waypoint"</string>

<!-- Voiceover hint to callout the current waypoint -->
  <string name="waypoint_callout_button_hint">"Double tap to hear additional details"</string>

<!--******************************************************************************-->
<!-- MARK: - Recommender-->
<!--******************************************************************************-->

<!-- Title displayed on the view that recommends features to users -->
  <string name="recommender_view_title">"Suggestion"</string>

<!--******************************************************************************-->
<!-- MARK: - First Use Experience - Sharing-->
<!--******************************************************************************-->

<!-- Title of the alert that will be displayed the first time that the user shares a marker or route in Soundscape -->
  <string name="first_use_experience_share_alert_title">"Sharing in Soundscape"</string>

<!-- Message of the alert that will be displayed the first time that the user shares a marker or route in Soundscape -->
  <string name="first_use_experience_share_alert_message">"When you share a Soundscape marker or route, you are sharing the locations associated with that marker or route. You should only share with people you trust."</string>

<!--******************************************************************************-->
<!-- MARK: - Universal Links-->
<!--******************************************************************************-->

<!-- Title for the error alert that is displayed when the app fails to act on a universal link -->
  <string name="universal_links_alert_error_title">"Oops! Something went wrong."</string>

<!-- Message for the error alert that is displayed when the app fails to act on a universal link -->
  <string name="universal_links_alert_import_error_message">"The link appears to be invalid."</string>

<!-- Message for the error alert that is displayed when the app fails to create and share a universal link -->
  <string name="universal_links_alert_share_error_message">"This content could not be shared."</string>

<!-- Alert action to save as marker -->
  <string name="universal_links_alert_action_marker">"Save as Marker"</string>

<!-- Alert action to set a beacon -->
  <string name="universal_links_alert_action_beacon">"Set a Beacon"</string>

<!-- Title for alert that is displayed when importing a marker. Quotes written as \" {NumberedPlaceholder="%@"} -->
  <string name="universal_links_marker_alert_title">"You've received a marker: \"%s\""</string>

<!-- Message for alert that is displayed when importing a marker -->
  <string name="universal_links_marker_alert_message">"You should only use markers from someone you trust."</string>

<!-- Title for alert that is displayed when importing a marker that already exists -->
  <string name="universal_links_marker_existing_alert_title">"Marker already exists"</string>

<!-- Title for alert that is displayed when importing a marker that already exists -->
  <string name="universal_links_marker_existing_alert_message">"A marker already exists at this location. Do you want to replace it?"</string>

<!-- Message to display alongside a URL that can be used to import a marker. Quotes written as \" {NumberedPlaceholder="%@"} -->
  <string name="universal_links_marker_share_message">"I've shared a Soundscape marker with you! \"%s\""</string>

<!--******************************************************************************-->
<!-- MARK: - User Activities-->
<!--******************************************************************************-->

<!-- Referes to the Apple iOS Siri Shortcuts feature. {NumberedPlaceholder="Siri"} -->
  <string name="siri_shortcuts_title">"Siri Shortcuts"</string>

<!-- Referes to the Apple iOS Siri Shortcuts feature in Beta. {NumberedPlaceholder="Siri"} -->
  <string name="siri_shortcuts_title_beta">"Siri Shortcuts (Beta)"</string>

<!-- Referes to the Apple iOS Siri Shortcuts feature. {NumberedPlaceholder="Siri", "Soundscape"} -->
  <string name="siri_shortcuts_description">"After adding Siri Shortcuts, you will be able to use your voice to invoke them even when Soundscape is not running."</string>

<!-- Title for an action that can be invoked by a voice command. Users will hear their current location. -->
  <string name="user_activity_my_location_title">"What's My Location?"</string>

<!-- Title for an action that can be invoked by a voice command. Users will hear things around them. -->
  <string name="user_activity_around_me_title">"What's Around Me?"</string>

<!-- Title for an action that can be invoked by a voice command. Users will hear things ahead of them. -->
  <string name="user_activity_ahead_of_me_title">"What's Ahead of Me?"</string>

<!-- Title for an action that can be invoked by a voice command. Users will hear markers nearby. -->
  <string name="user_activity_nearby_markers_title">"Hear Markers Nearby"</string>

<!-- Title for an action that can be invoked by a voice command. Users will be navigated to the search screen. -->
  <string name="user_activity_search_title">"Search in Soundscape"</string>

<!-- Title for an action that can be invoked by a voice command. The app will save a marker with the user's current location. -->
  <string name="user_activity_save_marker_title">"Save Marker"</string>

<!-- Title for an action that can be invoked by a voice command. The app will start Street Preview from the current location. -->
  <string name="user_activity_street_preview_title">"Start Street Preview"</string>

<!--******************************************************************************-->
<!-- MARK: - URL Resources (Soundscape Custom Documents)-->
<!--******************************************************************************-->

<!-- Message to display alongside a URL that can be used to import a marker. Quotes written as \" {NumberedPlaceholder="%@"} -->
  <string name="url_resource_alert_route_share_message">"I've shared a Soundscape route with you! \"%s\""</string>

<!-- Title for alert that is displayed when importing a route. Quotes written as \" {NumberedPlaceholder="%@"} -->
  <string name="url_resource_alert_route_import_title">"You've received a route: \"%s\""</string>

<!-- Message for alert that is displayed when importing a route -->
  <string name="url_resource_alert_route_import_message">"You should only use routes from someone you trust. Routes are not created, shared with or reviewed by Scottish Tech Army and may contain errors."</string>

<!-- Title for alert that is displayed when importing an existing route. -->
  <string name="url_resource_alert_route_import_existing_title">"Route already exists"</string>

<!-- Message for alert that is displayed when importing an existing route -->
  <string name="url_resource_alert_route_import_existing_message">"Do you want to replace it? Replacing this route will also replace the markers used in this route."</string>

<!-- Save action for alert that is displayed when importing a route -->
  <string name="url_resource_alert_route_import_save">"Save Route"</string>

<!-- Message for the error alert that is displayed when the app fails to act on a URL resource -->
  <string name="url_resource_alert_route_import_error_message">"The content appears to be invalid."</string>

<!--******************************************************************************-->
<!-- MARK: - Routes-->
<!--******************************************************************************-->

<!-- Title of the option for displaying a the user's list of saved routes -->
  <string name="routes_title">"Routes"</string>

<!-- Button, Route deleted -->
  <string name="routes_action_deleted">"Route deleted"</string>

<!-- Error message, We are unable to delete this marker. Try again later -->
  <string name="routes_action_deleted_error">"We are unable to delete this route currently. Try again later."</string>

<!-- Title of the view that is shown when the user navigates to the routes list, but they have not yet created any routes -->
  <string name="routes_no_routes_title">"Getting Started with Route Waypoints"</string>

<!-- This text is displayed to the user when they navigate to the routes list but have not yet created any routes. It explains how a route is a set of ordered markers. -->
  <string name="routes_no_routes_hint_1">"Create a route for yourself or for someone else by organizing a set of markers as waypoints on a route."</string>

<!-- This text is displayed to the user when they navigate to the routes list but have not yet created any routes. It explains that the beacon will automatically shift between the route waypoints as they walk the route. -->
  <string name="routes_no_routes_hint_2">"While out on your route with Soundscape, you will be informed on arrival to each waypoint, and the Audio Beacon will automatically advance to the next waypoint."</string>

<!-- Text for the first paragraph displayed when the waypoints list is empty for a route -->
  <string name="route_no_waypoints_hint_1">"Name your route and add an optional description. You can then add waypoints as you go or pick them from your list of markers."</string>

<!-- Text for the second paragraph displayed when the waypoints list is empty for a route -->
  <string name="route_no_waypoints_hint_2">"You can rearrange the order of waypoints along a route at any time by editing the route."</string>

<!-- Title for the route tutorial screen -->
  <string name="routes_tutorial_title">"Hear Your Waypoints on Your Journey"</string>

<!-- Explanation of the route guidance feature that is presented to the user the first time that they try to start route guidance {NumberedPlaceholder="Soundscape"} -->
  <string name="routes_tutorial_details">"You will now return to the Soundscape home page and an Audio Beacon will be placed on your first waypoint. When you arrive at the waypoint, the beacon will advance to the next waypoint on your route."</string>

<!-- Callout indicating a the user has arrived at the final waypoint in their route and the route experience is now complete. -->
  <string name="routes_callout_complete">"Route complete!"</string>

<!-- Text for a button that will cause the list of routes to be sorted by their names -->
  <string name="routes_sort_by_name">"Sort by Name"</string>

<!-- VoiceOver hint for a button that will cause the list of routes to be sorted by their names -->
  <string name="routes_sort_by_name_hint">"Double tap to sort by name"</string>

<!-- Text for a button that will cause the list of routes to be sorted by their distance from the user -->
  <string name="routes_sort_by_distance">"Sort by Distance"</string>

<!-- VoiceOver hint for a button that will cause the list of routes to be sorted by their distance from the user -->
  <string name="routes_sort_by_distance_hint">"Double tap to sort by distance"</string>

<!-- Title of an alert for imporing routes -->
  <string name="routes_import_alert_title">"Route Error"</string>

<!-- Message of an alert for imporing routes -->
  <string name="routes_import_alert_message">"Waypoint data is missing for one or more of your routes. Please review the following routes, and re-add waypoints if necessary."</string>

<!--******************************************************************************-->
<!-- MARK: - Markers-->
<!--******************************************************************************-->

<!-- Title, Markers See Terms defintion of Marker(s) -->
  <string name="markers_title">"Markers"</string>

<!-- Button, Delete Marker -->
  <string name="markers_action_delete">"Delete Marker"</string>

<!-- Button, Marker deleted -->
  <string name="markers_action_deleted">"Marker deleted"</string>

<!-- Error message, We are unable to delete this marker. Try again later -->
  <string name="markers_action_deleted_error">"We are unable to delete this marker currently. Try again later."</string>

<!-- Error Message, We are having trouble updating this marker. Try again later. -->
  <string name="markers_action_update_error">"We are having trouble updating this marker currently. Try again later."</string>

<!-- Button, Add to Markers -->
  <string name="markers_action_add_to_markers">"Add to Markers"</string>

<!-- Sort by category, Name. Used when a user is presented an option to sort a location list by name. -->
  <string name="markers_sort_button_sort_by_name">"Name"</string>

<!-- Sort by category, Name. This is the voiceover label used when a user a location list is sorted by name. -->
  <string name="markers_sort_button_sort_by_name_voiceover">"Sorted by name"</string>

<!-- Sort by category, Distance. Used when a user is presented an option to sort a location list by distance. -->
  <string name="markers_sort_button_sort_by_distance">"Distance"</string>

<!-- Sort by category, Distance. This is the voiceover label used when a user a location list is sorted by distance. -->
  <string name="markers_sort_button_sort_by_distance_voiceover">"Sorted by distance"</string>

<!-- Title, No Markers Yet! -->
  <string name="markers_no_markers_title">"Getting Started with Markers"</string>

<!-- Text that explains to the user what "markers" are and how they can be used. Ensure "Save as Marker" is translated to be the same as "universal_links.alert.action.marker". Quotes written as \" -->
  <string name="markers_no_markers_hint_1">"Create markers for your favorite destinations, waypoints on a route, or any locations you want called out. Simply choose a location, or even your current location, from the home screen and select \"Save as Marker\"."</string>

<!-- Additional text that explains how users can use markers. This string is displayed below the string with key "markers.no_markers.hint.1" -->
  <string name="markers_no_markers_hint_2">"Try marking your home, the entrance to your work, or your favorite spot in the park."</string>

<!-- Title, Save Marker -->
  <string name="markers_edit_screen_title_save">"Save Marker"</string>

<!-- Title, Edit Marker -->
  <string name="markers_edit_screen_title_edit">"Edit Marker"</string>

<!-- Notification, Double tap to save this marker -->
  <string name="markers_edit_screen_done_button_acc_hint">"Double tap to save this marker"</string>

<!-- This is a label that is displayed on the Save Marker screen when the user is saving a new marker and adding it to a route. %@ is the name of the route. Example: "Saving to Route: Home to Grocery Store" (where "Home to Grocery Store" is the name of a route the user created {NumberedPlaceholder="%@"} -->
  <string name="markers_edit_screen_route">"Saving to Route: %s"</string>

<!-- Button, Marker See Terms definition of Marker(s) -->
  <string name="markers_generic_name">"Marker"</string>

<!-- Marker Information, %@ is the name of the marker, "Marker. <Starbucks>" {NumberedPlaceholder="%@"} -->
  <string name="markers_marker_with_name">"Marker. %s"</string>

<!-- Notification, Marker created -->
  <string name="markers_marker_created">"Marker created"</string>

<!-- Marker Information, %@ is the localized date and time, "Marker created on <Feb 29, 2016 at 12:24 PM>" {NumberedPlaceholder="%@"} -->
  <string name="markers_marker_created_on">"Marker created on %s"</string>

<!-- Marker Information, %1$@ is distance with units and %2$@ is a point of interest, "Marker <120 feet> from <Starbucks>" {NumberedPlaceholder="%1$@", "%2$@"} -->
  <string name="markers_marker_distance_from_poi">"Marker %1$s from %2$s"</string>

<!-- Marker Information, %@ is a location, "Marker at <Starbucks>" {NumberedPlaceholder="%@"} -->
  <string name="markers_marker_at">"Marker at %s"</string>

<!-- Marker Information, %@ is a street name, "Marker along <Pike Street>" {NumberedPlaceholder="%@"} -->
  <string name="markers_marker_along">"Marker along %s"</string>

<!-- Represents a marker that is new in a list view. %@ is a location. "New. <Starbucks>" {NumberedPlaceholder="%@"} -->
  <string name="markers_new_badge_acc_label">"New. %s"</string>

<!-- Marker alert, Are you sure you want to delete this marker? -->
  <string name="markers_destructive_delete_message">"Are you sure you want to delete this marker?"</string>

<!-- Marker Information, This marker is part of the following routes: Route A, Route B. Use "\n" to represent a new line character. {NumberedPlaceholder="\n"} -->
  <string name="markers_destructive_delete_message_routes">"This marker is part of the following routes:\n%s"</string>

<!-- A marker property that allows users to leave a custom explanation or comment on the marker -->
  <string name="markers_annotation">"Annotation"</string>

<!--******************************************************************************-->
<!-- MARK: - Search-->
<!--******************************************************************************-->

<!-- Search results, No results found. Edit text or press Search for more. -->
  <string name="search_no_results_found_with_action">"No results found. Edit text or press Search for more."</string>

<!-- Search results, No results Found. Try editing your search term. -->
  <string name="search_no_results_found_with_hint">"No results found. Try editing your search term."</string>

<!-- Search results, No results found. -->
  <string name="searching_no_results_found_title">"Oops! No results found"</string>

<!-- Search results, No results found. -->
  <string name="searching_no_results_found_message">"If you're looking for a specific place, you can try searching by name or address."</string>

<!-- Search results, No results found when offline. -->
  <string name="searching_offline">"Search is disabled while offline"</string>

<!-- Search Entry, %@ is a location or address, "Search for "Woodland Park Zoo"" Quotes written as \" {NumberedPlaceholder="%@"} -->
  <string name="search_search_for">"Search for \"%s\""</string>

<!-- Notification, Searching -->
  <string name="search_searching">"Searching"</string>

<!-- Notification, Searching... -->
  <string name="search_searching_with_punctuation">"Searching…"</string>

<!-- Description text for the search field, "destination" should be translated the same as it is in "first_launch.prompt.message" -->
  <string name="search_choose_destination">"Choose destination"</string>

<!-- Search result, %@ results found. First result: %@ -->
  <string name="search_results_found_first_result">"%s results found. First result: %s"</string>

<!-- Error Message, e there are any places nearby. If you're looking for a specific place, you can try searching by name or address -->
  <string name="search_no_results_found_error">"It doesn't look like there are any places nearby. If you're looking for a specific place, you can try searching by name or address."</string>

<!-- Search using current location -->
  <string name="search_use_current_location">"Current Location"</string>

<!-- Nearby Places screen title -->
  <string name="search_nearby_screen_title">"Places Nearby"</string>

<!-- Browse your markers -->
  <string name="search_view_markers">"Markers &amp; Routes"</string>

<!-- Accessibility hint when the user selects the markers button on the home screen -->
  <string name="search_button_markers_accessibility_hint">"Double tap to select or edit markers you have saved"</string>

<!-- Accessibility hint when the user selects the nearby places button on the home screen -->
  <string name="search_button_nearby_accessibility_hint">"Double tap to explore nearby restaurants, transit stops and more"</string>

<!-- Accessibility hint when the user selects the current location button on the home screen -->
  <string name="search_button_current_location_accessibility_hint">"Double tap to preview, mark, or share your current location with a friend"</string>

<!-- Search filter alert title -->
  <string name="filter_alert_title">"Filter places by category"</string>

<!-- Set filter -->
  <string name="filter_set">"Set Filter"</string>

<!-- Clear filter -->
  <string name="filter_clear_capital">"Clear Filter"</string>

<!-- Accessibility hint for the "Clear Filter" button -->
  <string name="filter_clear_hint">"Double tap to clear selected filter"</string>

<!-- Search filter button description -->
  <string name="filter_double_tap_places_category">"Double tap to filter places by category."</string>

<!-- Filters, All Places -->
  <string name="filter_all">"All Places"</string>

<!-- Filters, Transit -->
  <string name="filter_transit">"Public Transit"</string>
  <string name="filter_food_drink">"Food &amp; Drink"</string>
  <string name="filter_things_to_do">"Things to do"</string>
  <string name="filter_groceries">"Groceries &amp; Convenience Stores"</string>
  <string name="filter_banks">"Banks &amp; ATMs"</string>

<!-- Displayed next to the name of the filter to indicate that the filter is currently selected. %@ is the name of a filter -->
  <string name="filter_selected">"%s (selected)"</string>

<!-- Message displayed when category filters are not available, %@ is a placeholder for the value of the `filter.all` translated string, Quotes written as \" {NumberedPlaceholder="%@"} -->
  <string name="filter_not_available">"Some category filters are not available. You can still browse nearby places by selecting \"%s\""</string>

<!--******************************************************************************-->
<!-- MARK: - Callouts-->
<!--******************************************************************************-->

<!-- Title for the button panel at the bottom of the home view -->
  <string name="callouts_panel_title">"Hear My Surroundings"</string>

<!-- Button, Turn all callouts on or off -->
  <string name="callouts_turn_on_off">"Turn all callouts on or off"</string>

<!-- Button, Callouts On -->
  <string name="callouts_callouts_on">"Callouts On"</string>

<!-- Button, Callouts Off -->
  <string name="callouts_callouts_off">"Callouts Off"</string>

<!-- Button, Allow Callouts -->
  <string name="callouts_allow_callouts">"Allow Callouts"</string>

<!-- Callouts Title, Places and Landmarks -->
  <string name="callouts_places_and_landmarks">"Places and Landmarks"</string>

<!-- Callouts Information, Nearby places like shops and restaurants -->
  <string name="callouts_places_and_landmarks_info">"Nearby places like shops and restaurants"</string>

<!-- Callouts Title, Mobility. Mobility: "The ability to move or be moved freely." -->
  <string name="callouts_mobility">"Mobility"</string>

<!-- Callouts Information, Intersection and transportation information -->
  <string name="callouts_mobility_info">"Intersection and transportation info"</string>

<!-- Title for a toggle under the Manage Callouts settings section. This toggle enables or disables periodic callouts that inform the user about their distance from the location of the audio beacon. -->
  <string name="callouts_audio_beacon">"Distance to the Audio Beacon"</string>

<!-- Callouts Information, Updates about didtance to the audio beacon when it's set -->
  <string name="callouts_audio_beacon_info">"Updates about distance to the audio beacon when it's set"</string>

<!-- Callouts Title, Automatic Callouts -->
  <string name="callouts_automatic_callouts">"Automatic Callouts"</string>

<!-- Callout Title, Intersection Callout -->
  <string name="callouts_intersection_callout">"Intersection Callout"</string>

<!-- Callouts Title, Ahead of You -->
  <string name="callouts_ahead_of_you">"Ahead of You"</string>

<!-- Callouts Title, Around you -->
  <string name="callouts_around_you">"Around You"</string>

<!-- Callouts Title, Marked Points -->
  <string name="callouts_marked_points">"Marked Points"</string>

<!-- Callouts notification, There is nothing to call out right now -->
  <string name="callouts_nothing_to_call_out_now">"There is nothing to call out right now"</string>

<!-- Callouts Title, Nearby Markers -->
  <string name="callouts_nearby_markers">"Nearby Markers"</string>

<!-- Callouts notification, There are no nearby markers to call out right now. Use "nearby markers" from `callouts.nearby_markers`. -->
  <string name="callouts_no_nearby_markers_to_call_out_now">"There are no nearby markers to call out right now."</string>

<!-- Callouts Button, Repeat. Used as a button title or an action name in order to repeat the last heard audio. -->
  <string name="callouts_action_repeat">"Repeat"</string>

<!-- Callouts Button, More Info -->
  <string name="callouts_action_more_info">"More Info"</string>

<!-- Callouts notification, A hardware device only has a certain amount of battery remaining, %1$@ name of device %2$@ percent of battery remaining, "Soundscape remote only has 20 percent battery remaining." {NumberedPlaceholder="%1$@", "%2$@"} -->
  <string name="callouts_hardware_low_battery">"%1$s only has %2$s percent battery remaining."</string>

<!-- Title for callouts that happen when departing a location -->
  <string name="callouts_departure">"Departure Callout"</string>

<!-- Title for callouts that happen when arriving to a location -->
  <string name="callouts_arrival">"Arrival Callout"</string>

<!--******************************************************************************-->
<!-- MARK: - Sleep/Snooze-->
<!--******************************************************************************-->

<!-- Sleep Title, Putting the app in an idle state that is interrupted by movement. -->
  <string name="sleep_snoozing">"Snoozing"</string>

<!-- Sleep Title, Sleep. Putting the app in an idle state for a period of time. -->
  <string name="sleep_sleep">"Sleep"</string>

<!-- App is currently Sleeping. Putting the app in an idle state for a period of time. -->
  <string name="sleep_sleeping">"Sleeping"</string>

<!-- Sleep Notification, the app is currently in snoozing mode. When you leave your current location, the app will automatically wake up. "Location Services" refers to the feature of the same name in iOS. It should be translated in the same manner that it is in the Settings app under Settings > Privacy > Location Services. {NumberedPlaceholder="Soundscape"} -->
  <string name="sleep_snoozing_message">"Soundscape is currently snoozing. When you leave your current location, Soundscape will automatically wake up. This uses Location Services in a low power mode to conserve your phone's battery. Tap the button below to wake up now."</string>

<!-- Sleep Notification, the app is currently in sleep mode. This prevents Soundscape from using your location information or downloading data. This conserves battery when you are not using the app. Tap the button below to wake the app. "Location Services" refers to the feature of the same name in iOS. It should be translated in the same manner that it is in the Settings app under Settings > Privacy > Location Services. {NumberedPlaceholder="Soundscape"} -->
  <string name="sleep_sleeping_message">"Soundscape is currently sleeping. This prevents Soundscape from using Location Services or downloading data. This conserves battery when you are not using Soundscape. Tap the button below to wake up Soundscape."</string>

<!-- Sleep Notification, Double tap to put Soundscape to sleep. Putting the app in an idle state for a period of time. {NumberedPlaceholder="Soundscape"} -->
  <string name="sleep_sleep_acc_hint">"Double tap to put Soundscape to sleep"</string>

<!-- Sleep Button, restore the app from a sleep (idle) state when a user leaves his location. -->
  <string name="sleep_wake_up_when_i_leave">"Wake Up When I Leave"</string>

<!-- Sleep Button, restore the app from a sleep (idle) state. -->
  <string name="sleep_wake_up_now">"Wake Up Now"</string>

<!-- Sleep Button, similar to `sleep.wake_up_when_i_leave`. Text that is shown in a small round button. It should be constrained to two lines with up to 12 characters each. Use "\n" to represent a new line character. {NumberedPlaceholder="\n"} -->
  <string name="sleep_ui_wake_on_leave">"Wake On\nLeave"</string>

<!-- Sleep Button,  similar to `sleep.wake_up_now`. Text that is shown in a small round button. It should be constrained to two lines with up to 12 characters each. Use "\n" to represent a new line character. {NumberedPlaceholder="\n"} -->
  <string name="sleep_ui_wake_up_now">"Wake Up\nNow"</string>

<!--******************************************************************************-->
<!-- MARK: - Intersections-->
<!--******************************************************************************-->

<!-- Notification, Approaching Intersection -->
  <string name="intersection_approaching_intersection">"Approaching intersection"</string>

<!-- Notification, %1$@ is a road name, %2$@ is the distance with units and %3$@ is the orientation, "Intersection with <Pike Street> <5 meters> <to the left>" {NumberedPlaceholder="%1$@", "%2$@","%3$@"} -->
  <string name="directions_intersection_with_name_distance_direction">"Intersection with %1$s %2$s %3$s"</string>

<!-- Notification, %1$@ is a road name, %2$@ is the distance with units, "Intersection with <Pike Street> <5 meters> away" {NumberedPlaceholder="%1$@", "%2$@"} -->
  <string name="directions_intersection_with_name_distance">"Intersection with %1$s %2$s away"</string>

<!-- Notification, %1$@ is a road name, %2$@ is the orientation, "Intersection with <Pike Street> ahead" {NumberedPlaceholder="%1$@", "%2$@"} -->
  <string name="directions_intersection_with_name_direction">"Intersection with %1$s %2$s"</string>

<!-- Notification, %@ is a road name, "Intersection with <Pike Street> nearby" {NumberedPlaceholder="%@"} -->
  <string name="directions_intersection_with_name">"Intersection with %s nearby"</string>

<!-- Notification past tense, %1$@ is a road name, %2$@ is the distance with units and %3$@ is the orientation, "Intersection with <Pike Street> was <5 meters> <to the left>" {NumberedPlaceholder="%1$@", "%2$@", "%3$@"} -->
  <string name="directions_intersection_with_name_was_distance_direction">"Intersection with %1$s was %2$s %3$s"</string>

<!-- Notification, %@ will be a localized string with two or more roads, "<Alfred Street and High Street> Intersection" or "<Alfred Street, High Street and Pike Street> Intersection" {NumberedPlaceholder="%@"} -->
  <string name="intersection_named_intersection">"%s Intersection"</string>

<!--******************************************************************************-->
<!-- MARK: - Directions-->
<!--******************************************************************************-->

<!-- Notification, %@ is a point of interest, "At Starbucks" {NumberedPlaceholder="%@"} -->
  <string name="directions_at_poi">"At %s"</string>

<!-- Notification, %@ road name, "Along Pike Street." {NumberedPlaceholder="%@"} -->
  <string name="directions_along_road">"Along %s."</string>

<!-- Button, My location -->
  <string name="directions_my_location">"My Location"</string>

<!-- Notification, %@ physical address, "Near address <1600 Pennsylvania Avenue>" {NumberedPlaceholder="%@"} -->
  <string name="directions_near_address">"Near address %s"</string>

<!-- Notification, %1$@ is a road name, %2$@ is the distance with units, "Intersects with <Pike Street> in <200 feet>" {NumberedPlaceholder="%1$@", "%2$@"} -->
  <string name="directions_intersects_with_in">"Intersects with %1$s in %2$s"</string>

<!-- Notification announced to the user that they are near a location, %@ is a physical address or the name of a place, examples: "Near 123 Columbia Street", "Near Starbucks", {NumberedPlaceholder="%@"} -->
  <string name="directions_near_name">"Near %s"</string>

<!-- Notification, Address is unknown -->
  <string name="directions_unknown_address">"Address is unknown"</string>

<!-- Notification, Unknown Road -->
  <string name="directions_unknown_road">"Unknown Road"</string>

<!-- Button, Previous location -->
  <string name="directions_previous_location">"Previous Location"</string>

<!-- Notification, %@ road name, "Previous Location, Along <Pike Street>" {NumberedPlaceholder="%@"} -->
  <string name="directions_previous_location_along">"Previous Location, Along %s"</string>

<!-- Notification, Entrance List -->
  <string name="directions_amenity_entrance_list">"Entrance List"</string>

<!-- Notification, %1$@ is a road name, %2$@ is the distance with units and %3$@ is the orientation, "Nearest road, <Pike Street>, is <5 meters> <ahead to the left>" {NumberedPlaceholder="%1$@", "%2$@","%3$@"} -->
  <string name="directions_nearest_road_name_is_distance_direction">"Nearest road, %1$s, is %2$s %3$s"</string>

<!-- Notification, %1$@ is a road name, %2$@ is the distance with units, "Nearest road, <Pike Street>, is <5 meters> away" {NumberedPlaceholder="%1$@", "%2$@"} -->
  <string name="directions_nearest_road_name_is_distance">"Nearest road, %1$s, is %2$s away"</string>

<!-- Notification past tense, %1$@ is a road name, %2$@ is the distance with units and %3$@ is the orientation, "Nearest road, <Pike Street>, was <5 meters> <to the left>" {NumberedPlaceholder="%1$@", "%2$@","%3$@"} -->
  <string name="directions_nearest_road_name_was_distance_direction">"Nearest road, %1$s, was %2$s %3$s"</string>

<!-- Notification, %1$@ is the point of interest, %2$@ is the distance with units, %3$@ is the orientation, "<Starbucks> is <5 meters> <ahead to the left> {NumberedPlaceholder="%1$@", "%2$@","%3$@"} -->
  <string name="directions_poi_name_is_distance_direction">"%1$s is %2$s %3$s"</string>

<!-- Notification, %1$@ is the point of interest, %2$@ is the distance with units, "<Starbucks> is <5 meters> away {NumberedPlaceholder="%1$@", "%2$@"} -->
  <string name="directions_poi_name_is_distance">"%1$s is %2$s away"</string>

<!-- Notification past tense, %1$@ is the point of interest, %2$@ is the distance with units and %3$@ is the orientation, "<Starbucks> was <5 meters> <to the left> {NumberedPlaceholder="%1$@", "%2$@","%3$@"} -->
  <string name="directions_poi_name_was_distance_direction">"%1$s was %2$s %3$s"</string>

<!-- Notification, %1$@ is a number, %2$@ is the distance with units and %3$@ is the orientation, "Roundabout with <3> exits <5 meters> <to the left>" {NumberedPlaceholder="%1$@", "%2$@","%3$@"} -->
  <string name="directions_roundabout_with_exits_distance_direction">"Roundabout with %1$s exits %2$s %3$s"</string>

<!-- Notification, %1$@ is a number, and %2$@ is the distance with units, "Roundabout with <3> exits <5 meters> away" {NumberedPlaceholder="%1$@", "%2$@"} -->
  <string name="directions_roundabout_with_exits_distance">"Roundabout with %1$s exits %2$s away"</string>

<!-- Notification past tense, %1$@ is a number, %2$@ is the distance with units and %3$@ is the orientation, "Roundabout with <3> exits was <5 meters> <to the left>" {NumberedPlaceholder="%1$@", "%2$@","%3$@"} -->
  <string name="directions_roundabout_with_exits_was_distance_direction">"Roundabout with %1$s exits was %2$s %3$s"</string>

<!-- Notification, %1$@ is a number and %2$@ is the orientation, "Roundabout with <3> exits <to the left>" {NumberedPlaceholder="%1$@", "%2$@"} -->
  <string name="directions_roundabout_with_exits_direction">"Roundabout with %1$s exits %2$s"</string>

<!-- Notification, %1$@ is a number, "Roundabout with <3> exits" {NumberedPlaceholder="%1$@"} -->
  <string name="directions_roundabout_with_exits">"Roundabout with %1$s exits nearby"</string>

<!-- Notification, %@ is a point of interest, "Approaching <Starbucks>" {NumberedPlaceholder="%@"} -->
  <string name="directions_approaching_name">"Approaching %s"</string>

<!-- Notification, Approaching Roundabout -->
  <string name="directions_approaching_roundabout">"Approaching roundabout"</string>

<!-- Notification, %@ is the name, "Approaching <Pike Street> roundabout" {NumberedPlaceholder="%@"} -->
  <string name="directions_approaching_name_roundabout">"Approaching %s roundabout"</string>

<!-- Notification, %@ is the road, "<Pike Street> roundabout" {NumberedPlaceholder="%@"} -->
  <string name="directions_name_roundabout">"%s roundabout"</string>

<!-- Notification, %1$@ is the road and %2$@ is a number, "Approaching <Pike Street> roundabout with <3> exits" {NumberedPlaceholder="%1$@", "%2$@"} -->
  <string name="directions_approaching_name_roundabout_with_exits">"Approaching %1$s roundabout with %2$s exits"</string>

<!-- Notification, %1$@ is the name and %2$@ is a number, "Approaching <Dupont Cirle Roundabout> with <3> exits" {NumberedPlaceholder="%1$@", "%2$@"} -->
  <string name="directions_approaching_name_with_exits">"Approaching %1$s with %2$s exits"</string>

<!-- Notification, %1$@ is the road and %2$@ is a number, "<Pike Street> roundabout with <3> exits" {NumberedPlaceholder="%1$@", "%2$@"} -->
  <string name="directions_name_roundabout_with_exits">"%1$s roundabout with %2$s exits"</string>

<!-- Notification, %1$@ is the name and %2$@ is a number, "<Dupont Cirle Roundabout> with <3> exits" {NumberedPlaceholder="%1$@", "%2$@"} -->
  <string name="directions_name_with_exits">"%1$s with %2$s exits"</string>

<!-- Notification, %@ street name, "<Pike Street>, goes left {NumberedPlaceholder="%@"} -->
  <string name="directions_name_goes_left">"%s, goes left"</string>

<!-- Notification, %@ street name, "<Pike Street>, goes left in roundabout {NumberedPlaceholder="%@"} -->
  <string name="directions_name_goes_left_roundabout">"%s, goes left in roundabout"</string>

<!-- Notification, %@ street name, "<Pike Street>, goes right {NumberedPlaceholder="%@"} -->
  <string name="directions_name_goes_right">"%s, goes right"</string>

<!-- Notification, %@ street name, "<Pike Street>, goes right in roundabout {NumberedPlaceholder="%@"} -->
  <string name="directions_name_goes_right_roundabout">"%s, goes right in roundabout"</string>

<!-- Notification, %@ street name, "<Pike Street>, continues ahead {NumberedPlaceholder="%@"} -->
  <string name="directions_name_continues_ahead">"%s, continues ahead"</string>

<!-- Notification, %@ street name, "<Pike Street>, continues ahead in roundabout {NumberedPlaceholder="%@"} -->
  <string name="directions_name_continues_ahead_roundabout">"%s, continues ahead in roundabout"</string>

<!-- Notification orientation, ahead. Used as the direction name in sentances such as "<Pike Street>, <ahead>". -->
  <string name="directions_direction_ahead">"ahead"</string>

<!-- Notification orientation, ahead to the right. Used as the direction name in sentances such as "<Pike Street>, <ahead to the right>". -->
  <string name="directions_direction_ahead_to_the_right">"ahead to the right"</string>

<!-- Notification orientation, to the right. Used as the direction name in sentances such as "<Pike Street>, <to the right>". -->
  <string name="directions_direction_to_the_right">"to the right"</string>

<!-- Notification orientation, behind to the right. Used as the direction name in sentances such as "<Pike Street>, <behind to the right>". -->
  <string name="directions_direction_behind_to_the_right">"behind to the right"</string>

<!-- Notification orientation. Used as the direction name in sentances such as "<Pike Street>, <behind>". -->
  <string name="directions_direction_behind">"behind"</string>

<!-- Notification orientation, behind to the left. Used as the direction name in sentances such as "<Pike Street>, <behind to the left>". -->
  <string name="directions_direction_behind_to_the_left">"behind to the left"</string>

<!-- Notification orientation, to the left. Used as the direction name in sentances such as "<Pike Street>, <to the left>". -->
  <string name="directions_direction_to_the_left">"to the left"</string>

<!-- Notification orientation, ahead to the left. Used as the direction name in sentances such as "<Pike Street>, <ahead to the left>". -->
  <string name="directions_direction_ahead_to_the_left">"ahead to the left"</string>

<!-- Notification, away, such as 'a location is away' -->
  <string name="directions_direction_away">"away"</string>

<!-- Notification, %@ is the point of interest, "Starbucks close by" {NumberedPlaceholder="%@"} -->
  <string name="directions_name_close_by">"%s close by"</string>

<!-- Notification, %1$@ is a point of interest and %2$@ is distance with units, "<Starbucks> about <5 meters>" {NumberedPlaceholder="%1$@", "%2$@"} -->
  <string name="directions_name_about_distance">"%1$s about %2$s"</string>

<!-- Notification, %1$@ is a point of interest and %2$@ is the distance with units, "<Starbucks> around <5 meters>" {NumberedPlaceholder="%1$@", "%2$@"} -->
  <string name="directions_name_around_distance">"%1$s around %2$s"</string>

<!-- Notification, %1$@ is a point of interest and %2$@ is a physical address,"<Some Place> is nearby. Street address is <Some Address>" {NumberedPlaceholder="%1$@", "%2$@"} -->
  <string name="directions_name_is_nearby_street_address">"%1$s is nearby. Street address is %2$s."</string>

<!-- Notification, %1$@ is a point of interest, %2$@ is distance with units and %3$@ is a physical address, "<Some Place> is currently <5 meters>. Street address is <Some Address>" {NumberedPlaceholder="%1$@", "%2$@","%3$@"} -->
  <string name="directions_name_is_currently_street_address">"%1$s is currently %2$s. Street address is %3$s."</string>

<!-- Notification, %1$@ is a point of interest and %2$@ is a physical address, "<Some Place>. Street address is <Some Address>. Distance unknown." {NumberedPlaceholder="%1$@", "%2$@"} -->
  <string name="directions_name_street_address">"%1$s. Street address is %2$s. Distance unknown."</string>

<!--******************************************************************************-->
<!-- MARK: Directions (Traveling with Cardinal Directions)-->
<!--******************************************************************************-->

<!-- Traveling in a vehicle such as a train, bus, car with a cardinal direction, %@ is a road name. Whenever the vehicle changes roads, the app will announce a location update by saying the direction the vehicle is travelling in and the name of the road e.g. Travelling east along High Street -->
  <string name="directions_traveling_n">"Traveling north"</string>

<!-- Traveling in a vehicle such as a train, bus, car with a cardinal direction, %@ is a road name. Whenever the vehicle changes roads, the app will announce a location update by saying the direction the vehicle is travelling in and the name of the road e.g. Travelling east along High Street -->
  <string name="directions_traveling_ne">"Traveling northeast"</string>

<!-- Traveling in a vehicle such as a train, bus, car with a cardinal direction, %@ is a road name. Whenever the vehicle changes roads, the app will announce a location update by saying the direction the vehicle is travelling in and the name of the road e.g. Travelling east along High Street -->
  <string name="directions_traveling_e">"Traveling east"</string>

<!-- Traveling in a vehicle such as a train, bus, car with a cardinal direction, %@ is a road name. Whenever the vehicle changes roads, the app will announce a location update by saying the direction the vehicle is travelling in and the name of the road e.g. Travelling east along High Street -->
  <string name="directions_traveling_se">"Traveling southeast"</string>

<!-- Traveling in a vehicle such as a train, bus, car with a cardinal direction, %@ is a road name. Whenever the vehicle changes roads, the app will announce a location update by saying the direction the vehicle is travelling in and the name of the road e.g. Travelling east along High Street -->
  <string name="directions_traveling_s">"Traveling south"</string>

<!-- Traveling in a vehicle such as a train, bus, car with a cardinal direction, %@ is a road name. Whenever the vehicle changes roads, the app will announce a location update by saying the direction the vehicle is travelling in and the name of the road e.g. Travelling east along High Street -->
  <string name="directions_traveling_sw">"Traveling southwest"</string>

<!-- Traveling in a vehicle such as a train, bus, car with a cardinal direction, %@ is a road name. Whenever the vehicle changes roads, the app will announce a location update by saying the direction the vehicle is travelling in and the name of the road e.g. Travelling east along High Street -->
  <string name="directions_traveling_w">"Traveling west"</string>

<!-- Traveling in a vehicle such as a train, bus, car with a cardinal direction, %@ is a road name. Whenever the vehicle changes roads, the app will announce a location update by saying the direction the vehicle is travelling in and the name of the road e.g. Travelling east along High Street -->
  <string name="directions_traveling_nw">"Traveling northwest"</string>

<!-- Facing a cardinal direction. If the user is not travelling in a vehicle, or not moving (e.g. on foot) but is stationary along a road somewhere, the application will know which way the user is facing e.g. Facing east along High Street -->
  <string name="directions_facing_n">"Facing north"</string>

<!-- Facing a cardinal direction. If the user is not travelling in a vehicle, or not moving (e.g. on foot) but is stationary along a road somewhere, the application will know which way the user is facing e.g. Facing east along High Street -->
  <string name="directions_facing_ne">"Facing northeast"</string>

<!-- Facing a cardinal direction. If the user is not travelling in a vehicle, or not moving (e.g. on foot) but is stationary along a road somewhere, the application will know which way the user is facing e.g. Facing east along High Street -->
  <string name="directions_facing_e">"Facing east"</string>

<!-- Facing a cardinal direction. If the user is not travelling in a vehicle, or not moving (e.g. on foot) but is stationary along a road somewhere, the application will know which way the user is facing e.g. Facing east along High Street -->
  <string name="directions_facing_se">"Facing southeast"</string>

<!-- Facing a cardinal direction. If the user is not travelling in a vehicle, or not moving (e.g. on foot) but is stationary along a road somewhere, the application will know which way the user is facing e.g. Facing east along High Street -->
  <string name="directions_facing_s">"Facing south"</string>

<!-- Facing a cardinal direction. If the user is not travelling in a vehicle, or not moving (e.g. on foot) but is stationary along a road somewhere, the application will know which way the user is facing e.g. Facing east along High Street -->
  <string name="directions_facing_sw">"Facing southwest"</string>

<!-- Facing a cardinal direction. If the user is not travelling in a vehicle, or not moving (e.g. on foot) but is stationary along a road somewhere, the application will know which way the user is facing e.g. Facing east along High Street -->
  <string name="directions_facing_w">"Facing west"</string>

<!-- Facing a cardinal direction. If the user is not travelling in a vehicle, or not moving (e.g. on foot) but is stationary along a road somewhere, the application will know which way the user is facing e.g. Facing east along High Street -->
  <string name="directions_facing_nw">"Facing northwest"</string>

<!-- Walking with a cardinal direction. If the user is walking and heading along a road in a specific direction then the app will know the direction of travel of the user along that road e.g. Heading east along High Street. This is different to when a user is moving in a vehicle. -->
  <string name="directions_heading_n">"Heading north"</string>

<!-- Walking with a cardinal direction. If the user is walking and heading along a road in a specific direction then the app will know the direction of travel of the user along that road e.g. Heading east along High Street. This is different to when a user is moving in a vehicle. -->
  <string name="directions_heading_ne">"Heading northeast"</string>

<!-- Walking with a cardinal direction. If the user is walking and heading along a road in a specific direction then the app will know the direction of travel of the user along that road e.g. Heading east along High Street. This is different to when a user is moving in a vehicle. -->
  <string name="directions_heading_e">"Heading east"</string>

<!-- Walking with a cardinal direction. If the user is walking and heading along a road in a specific direction then the app will know the direction of travel of the user along that road e.g. Heading east along High Street. This is different to when a user is moving in a vehicle. -->
  <string name="directions_heading_se">"Heading southeast"</string>

<!-- Walking with a cardinal direction. If the user is walking and heading along a road in a specific direction then the app will know the direction of travel of the user along that road e.g. Heading east along High Street. This is different to when a user is moving in a vehicle. -->
  <string name="directions_heading_s">"Heading south"</string>

<!-- Walking with a cardinal direction. If the user is walking and heading along a road in a specific direction then the app will know the direction of travel of the user along that road e.g. Heading east along High Street. This is different to when a user is moving in a vehicle. -->
  <string name="directions_heading_sw">"Heading southwest"</string>

<!-- Walking with a cardinal direction. If the user is walking and heading along a road in a specific direction then the app will know the direction of travel of the user along that road e.g. Heading east along High Street. This is different to when a user is moving in a vehicle. -->
  <string name="directions_heading_w">"Heading west"</string>

<!-- Walking with a cardinal direction. If the user is walking and heading along a road in a specific direction then the app will know the direction of travel of the user along that road e.g. Heading east along High Street. This is different to when a user is moving in a vehicle. -->
  <string name="directions_heading_nw">"Heading northwest"</string>

<!--******************************************************************************-->
<!-- MARK: Directions (Traveling Along with Cardinal Directions)-->
<!--******************************************************************************-->

<!-- Traveling in a vehicle such as a train, bus, car with a cardinal direction, %@ is a road name. Whenever the vehicle changes roads, the app will announce a location update by saying the direction the vehicle is travelling in and the name of the road e.g. Travelling east along High Street {NumberedPlaceholder="%@"} -->
  <string name="directions_along_traveling_n">"Traveling north along %s"</string>

<!-- Traveling in a vehicle such as a train, bus, car with a cardinal direction, %@ is a road name. Whenever the vehicle changes roads, the app will announce a location update by saying the direction the vehicle is travelling in and the name of the road e.g. Travelling east along High Street {NumberedPlaceholder="%@"} -->
  <string name="directions_along_traveling_ne">"Traveling northeast along %s"</string>

<!-- Traveling in a vehicle such as a train, bus, car with a cardinal direction, %@ is a road name. Whenever the vehicle changes roads, the app will announce a location update by saying the direction the vehicle is travelling in and the name of the road e.g. Travelling east along High Street {NumberedPlaceholder="%@"} -->
  <string name="directions_along_traveling_e">"Traveling east along %s"</string>

<!-- Traveling in a vehicle such as a train, bus, car with a cardinal direction, %@ is a road name. Whenever the vehicle changes roads, the app will announce a location update by saying the direction the vehicle is travelling in and the name of the road e.g. Travelling east along High Street {NumberedPlaceholder="%@"} -->
  <string name="directions_along_traveling_se">"Traveling southeast along %s"</string>

<!-- Traveling in a vehicle such as a train, bus, car with a cardinal direction, %@ is a road name. Whenever the vehicle changes roads, the app will announce a location update by saying the direction the vehicle is travelling in and the name of the road e.g. Travelling east along High Street {NumberedPlaceholder="%@"} -->
  <string name="directions_along_traveling_s">"Traveling south along %s"</string>

<!-- Traveling in a vehicle such as a train, bus, car with a cardinal direction, %@ is a road name. Whenever the vehicle changes roads, the app will announce a location update by saying the direction the vehicle is travelling in and the name of the road e.g. Travelling east along High Street {NumberedPlaceholder="%@"} -->
  <string name="directions_along_traveling_sw">"Traveling southwest along %s"</string>

<!-- Traveling in a vehicle such as a train, bus, car with a cardinal direction, %@ is a road name. Whenever the vehicle changes roads, the app will announce a location update by saying the direction the vehicle is travelling in and the name of the road e.g. Travelling east along High Street {NumberedPlaceholder="%@"} -->
  <string name="directions_along_traveling_w">"Traveling west along %s"</string>

<!-- Traveling in a vehicle such as a train, bus, car with a cardinal direction, %@ is a road name. Whenever the vehicle changes roads, the app will announce a location update by saying the direction the vehicle is travelling in and the name of the road e.g. Travelling east along High Street {NumberedPlaceholder="%@"} -->
  <string name="directions_along_traveling_nw">"Traveling northwest along %s"</string>

<!-- Facing a cardinal direction. If the user is not travelling in a vehicle, or not moving (e.g. on foot) but is stationary along a road somewhere, the application will know which way the user is facing e.g. Facing east along High Street, %@ is a road name {NumberedPlaceholder="%@"} -->
  <string name="directions_along_facing_n">"Facing north along %s"</string>

<!-- Facing a cardinal direction. If the user is not travelling in a vehicle, or not moving (e.g. on foot) but is stationary along a road somewhere, the application will know which way the user is facing e.g. Facing east along High Street, %@ is a road name {NumberedPlaceholder="%@"} -->
  <string name="directions_along_facing_ne">"Facing northeast along %s"</string>

<!-- Facing a cardinal direction. If the user is not travelling in a vehicle, or not moving (e.g. on foot) but is stationary along a road somewhere, the application will know which way the user is facing e.g. Facing east along High Street, %@ is a road name {NumberedPlaceholder="%@"} -->
  <string name="directions_along_facing_e">"Facing east along %s"</string>

<!-- Facing a cardinal direction. If the user is not travelling in a vehicle, or not moving (e.g. on foot) but is stationary along a road somewhere, the application will know which way the user is facing e.g. Facing east along High Street, %@ is a road name {NumberedPlaceholder="%@"} -->
  <string name="directions_along_facing_se">"Facing southeast along %s"</string>

<!-- Facing a cardinal direction. If the user is not travelling in a vehicle, or not moving (e.g. on foot) but is stationary along a road somewhere, the application will know which way the user is facing e.g. Facing east along High Street, %@ is a road name {NumberedPlaceholder="%@"} -->
  <string name="directions_along_facing_s">"Facing south along %s"</string>

<!-- Facing a cardinal direction. If the user is not travelling in a vehicle, or not moving (e.g. on foot) but is stationary along a road somewhere, the application will know which way the user is facing e.g. Facing east along High Street, %@ is a road name {NumberedPlaceholder="%@"} -->
  <string name="directions_along_facing_sw">"Facing southwest along %s"</string>

<!-- Facing a cardinal direction. If the user is not travelling in a vehicle, or not moving (e.g. on foot) but is stationary along a road somewhere, the application will know which way the user is facing e.g. Facing east along High Street, %@ is a road name {NumberedPlaceholder="%@"} -->
  <string name="directions_along_facing_w">"Facing west along %s"</string>

<!-- Facing a cardinal direction. If the user is not travelling in a vehicle, or not moving (e.g. on foot) but is stationary along a road somewhere, the application will know which way the user is facing e.g. Facing east along High Street, %@ is a road name {NumberedPlaceholder="%@"} -->
  <string name="directions_along_facing_nw">"Facing northwest along %s"</string>

<!-- Walking with a cardinal direction. If the user is walking and heading along a road in a specific direction then the app will know the direction of travel of the user along that road e.g. Heading east along High Street. This is different to when a user is moving in a vehicle, %@ is a road name {NumberedPlaceholder="%@"} -->
  <string name="directions_along_heading_n">"Heading north along %s"</string>

<!-- Walking with a cardinal direction. If the user is walking and heading along a road in a specific direction then the app will know the direction of travel of the user along that road e.g. Heading east along High Street. This is different to when a user is moving in a vehicle, %@ is a road name {NumberedPlaceholder="%@"} -->
  <string name="directions_along_heading_ne">"Heading northeast along %s"</string>

<!-- Walking with a cardinal direction. If the user is walking and heading along a road in a specific direction then the app will know the direction of travel of the user along that road e.g. Heading east along High Street. This is different to when a user is moving in a vehicle, %@ is a road name {NumberedPlaceholder="%@"} -->
  <string name="directions_along_heading_e">"Heading east along %s"</string>

<!-- Walking with a cardinal direction. If the user is walking and heading along a road in a specific direction then the app will know the direction of travel of the user along that road e.g. Heading east along High Street. This is different to when a user is moving in a vehicle, %@ is a road name {NumberedPlaceholder="%@"} -->
  <string name="directions_along_heading_se">"Heading southeast along %s"</string>

<!-- Walking with a cardinal direction. If the user is walking and heading along a road in a specific direction then the app will know the direction of travel of the user along that road e.g. Heading east along High Street. This is different to when a user is moving in a vehicle, %@ is a road name {NumberedPlaceholder="%@"} -->
  <string name="directions_along_heading_s">"Heading south along %s"</string>

<!-- Walking with a cardinal direction. If the user is walking and heading along a road in a specific direction then the app will know the direction of travel of the user along that road e.g. Heading east along High Street. This is different to when a user is moving in a vehicle, %@ is a road name {NumberedPlaceholder="%@"} -->
  <string name="directions_along_heading_sw">"Heading southwest along %s"</string>

<!-- Walking with a cardinal direction. If the user is walking and heading along a road in a specific direction then the app will know the direction of travel of the user along that road e.g. Heading east along High Street. This is different to when a user is moving in a vehicle, %@ is a road name {NumberedPlaceholder="%@"} -->
  <string name="directions_along_heading_w">"Heading west along %s"</string>

<!-- Walking with a cardinal direction. If the user is walking and heading along a road in a specific direction then the app will know the direction of travel of the user along that road e.g. Heading east along High Street. This is different to when a user is moving in a vehicle., %@ is a road name {NumberedPlaceholder="%@"} -->
  <string name="directions_along_heading_nw">"Heading northwest along %s"</string>

<!--******************************************************************************-->
<!-- MARK: Directions (Cardinal Directions)-->
<!--******************************************************************************-->

<!-- Direction, North -->
  <string name="directions_cardinal_north">"North"</string>

<!-- Direction, North East -->
  <string name="directions_cardinal_north_east">"North East"</string>

<!-- Direction, East -->
  <string name="directions_cardinal_east">"East"</string>

<!-- Direction, South East -->
  <string name="directions_cardinal_south_east">"South East"</string>

<!-- Direction, South -->
  <string name="directions_cardinal_south">"South"</string>

<!-- Direction, South West -->
  <string name="directions_cardinal_south_west">"South West"</string>

<!-- Direction, West -->
  <string name="directions_cardinal_west">"West"</string>

<!-- Direction, North West -->
  <string name="directions_cardinal_north_west">"North West"</string>

<!-- Direction, Abbreviation for North -->
  <string name="directions_cardinal_north_abb">"N"</string>

<!-- Direction, Abbreviation for North East -->
  <string name="directions_cardinal_north_east_abb">"NE"</string>

<!-- Direction, Abbreviation for East -->
  <string name="directions_cardinal_east_abb">"E"</string>

<!-- Direction, Abbreviation for South East -->
  <string name="directions_cardinal_south_east_abb">"SE"</string>

<!-- Direction, Abbreviation for South -->
  <string name="directions_cardinal_south_abb">"S"</string>

<!-- Direction, Abbreviation for South West -->
  <string name="directions_cardinal_south_west_abb">"SW"</string>

<!-- Direction, Abbreviation for West -->
  <string name="directions_cardinal_west_abb">"W"</string>

<!-- Direction, Abbreviation for North West -->
  <string name="directions_cardinal_north_west_abb">"NW"</string>

<!--******************************************************************************-->
<!-- MARK: - Distance-->
<!--******************************************************************************-->

<!-- Notification, %1$@ point of interest %2$@ distance, "<Starbucks>, <5 meters>" {NumberedPlaceholder="%1$@", "%2$@"} -->
  <string name="directions_name_distance">"%1$s, %2$s"</string>

<!-- Preserve m unit but can translate abbreviation of meter m. Distance string. %@ is a number, "15 m" {NumberedPlaceholder="%@"} -->
  <string name="distance_format_m">"%s m"</string>

<!-- Preserve meter unit - Do not convert but can translate. Distance string, singular. %@ is a singular number, "1 meter" {NumberedPlaceholder="%@"} -->
  <string name="distance_format_meter">"%s meter"</string>

<!-- Preserve meters unit - Do not convert but can translate. Distance string, plural. %@ is a plural number, "15 meters" {NumberedPlaceholder="%@"} -->
  <string name="distance_format_meters">"%s meters"</string>

<!-- Preserve km unit - Do not convert but can translate abbreviation of kilometer. Distance string. %@ is a number, "15 km" {NumberedPlaceholder="%@"} -->
  <string name="distance_format_km">"%s km"</string>

<!-- Preserve kilometer unit - Do not convert but can translate. Distance string, singular. %@ is a singular number, "1 kilometer" {NumberedPlaceholder="%@"} -->
  <string name="distance_format_kilometer">"%s kilometer"</string>

<!-- Preserve kilometers unit - Do not convert but can translate. Distance string, plural. %@ is a plural number, "15 kilometers" {NumberedPlaceholder="%@"} -->
  <string name="distance_format_kilometers">"%s kilometers"</string>

<!-- Preserve ft (Feet Abbreviation) unit - Do not convert but can translate. Distance string. %@ is a number, "15 ft" {NumberedPlaceholder="%@"} -->
  <string name="distance_format_ft">"%s ft"</string>

<!-- Preserve foot unit - Do not convert but can translate. Distance string, singular. %@ is a singular number, "1 foot" {NumberedPlaceholder="%@"} -->
  <string name="distance_format_foot">"%s foot"</string>

<!-- Preserve feet unit - Do not convert but can translate. Distance string, plural. %@ is a plural number, "15 feet" {NumberedPlaceholder="%@"} -->
  <string name="distance_format_feet">"%s feet"</string>

<!-- Preserve mi unit - Do not convert but can translate abbreviation of mile. Distance string. %@ is a number, "15 mi" {NumberedPlaceholder="%@"} -->
  <string name="distance_format_mi">"%s mi"</string>

<!-- Preserve mile unit - Do not convert but can translate. Distance string, singular. %@ is a singular number, "1 mile" {NumberedPlaceholder="%@"} -->
  <string name="distance_format_mile">"%s mile"</string>

<!-- Preserve miles unit - Do not convert but can translate. Distance string, plural.%@ is a plural number, "15 miles" {NumberedPlaceholder="%@"} -->
  <string name="distance_format_miles">"%s miles"</string>

<!--******************************************************************************-->
<!-- MARK: - UI-->
<!--******************************************************************************-->

<!-- Similar to `directions.my_location`. Text that is shown in a small square button. It should be constrained to two lines with up to 8 characters each. Use "\n" to represent a new line character. {NumberedPlaceholder="\n"} -->
  <string name="ui_action_button_my_location">"My\nLocation"</string>

<!-- Accessibility Notification, Double tap to hear about your current location. -->
  <string name="ui_action_button_my_location_acc_hint">"Double tap to hear about your current location"</string>

<!-- Similar to `callouts.nearby_markers`. Text that is shown in a small square button. It should be constrained to two lines with up to 8 characters each. Use "\n" to represent a new line character. {NumberedPlaceholder="\n"} -->
  <string name="ui_action_button_nearby_markers">"Nearby\nMarkers"</string>

<!-- Accessibility Notification, Double tap to hear about nearby places that you have marked -->
  <string name="ui_action_button_nearby_markers_acc_hint">"Double tap to hear about nearby places that you have marked"</string>

<!-- Similar to `help.orient.page_title`. Text that is shown in a small square button. It should be constrained to two lines with up to 8 characters each. Use "\n" to represent a new line character. {NumberedPlaceholder="\n"} -->
  <string name="ui_action_button_around_me">"Around\nMe"</string>

<!-- Accessibility Notification, Double tap to hear about places in the four quadrants around you -->
  <string name="ui_action_button_around_me_acc_hint">"Double tap to hear about places in the four quadrants around you"</string>

<!-- Similar to `help.explore.page_title`. Text that is shown in a small square button. It should be constrained to two lines with up to 8 characters each. Use "\n" to represent a new line character. {NumberedPlaceholder="\n"} -->
  <string name="ui_action_button_ahead_of_me">"Ahead\nof Me"</string>

<!-- Accessibility Notification, Double tap to hear about places in front of you -->
  <string name="ui_action_button_ahead_of_me_acc_hint">"Double tap to hear about places in front of you"</string>

<!-- Title, Menu -->
  <string name="ui_menu">"Menu"</string>

<!-- VoiceOver hint for the menu button -->
  <string name="ui_menu_hint">"Double tap to open the menu"</string>

<!-- Button title, Close Menu -->
  <string name="ui_menu_close">"Close Menu"</string>

<!-- Button, Continue -->
  <string name="ui_continue">"Continue"</string>

<!-- Title, Activities, In this context, "Recreational Activity" is referring to outdoor activities like hiking, kayaking, snoeshoeing, etc. -->
  <string name="menu_events">"Recreational Activities"</string>

<!-- Title, Head Tracking Headphones, "head tracking headphones" is a term that refers to headphones which include sensors that track a person's head movements -->
  <string name="menu_devices">"Head Tracking Headphones"</string>

<!-- Title, Manage Callouts -->
  <string name="menu_manage_callouts">"Manage Callouts"</string>

<!-- Title, Help and Tutorials -->
  <string name="menu_help_and_tutorials">"Help &amp; Tutorials"</string>

<!-- Title, Send Feedback -->
  <string name="menu_send_feedback">"Send Feedback"</string>

<!-- Title, Rate the app in App Store -->
  <string name="menu_rate">"Rate"</string>

<!-- Title, Shows a webpage with resources for learning about how to use Soundscape {NumberedPlaceholder="Soundscape"} -->
  <string name="menu_learning_resources">"Soundscape Blog"</string>

<!-- Screen Back button title -->
  <string name="ui_back_button_title">"Back"</string>

<!--******************************************************************************-->
<!-- MARK: UI (Home Screen)-->
<!--******************************************************************************-->

<!-- Accessibility label for External GPS Connected -->
  <string name="bar_icon_external_GPS_acc_label">"External GPS Connected Icon"</string>

<!-- History view, %1$@ is the number of items out of %2$@ total items, "Item <1> of <14>" {NumberedPlaceholder="%1$@", "%2$@"} -->
  <string name="history_view_item_of">"Item %1$s of %2$s"</string>

<!-- History view, No Callouts Yet -->
  <string name="history_view_item_of_no_callouts_yet">"No Callouts Yet"</string>

<!--******************************************************************************-->
<!-- MARK: UI (POI Screen)-->
<!--******************************************************************************-->

<!-- Title, Select a Location -->
  <string name="poi_screen_screen_title_select_a_location">"Select a Location"</string>

<!-- Notification, Loading Nearby Places -->
  <string name="poi_screen_loading_title_loading">"Loading Nearby Places"</string>

<!-- Error message -->
  <string name="poi_screen_loading_title_finding_error">"Uh oh! We are having trouble finding nearby places. Try again later."</string>

<!-- Error message, %@ is a string search quary -->
  <string name="poi_screen_loading_title_no_places_matching">"There are no places matching %s. Try a different filter"</string>

<!-- Header, Nearby -->
  <string name="poi_screen_section_header_nearby">"Nearby"</string>

<!-- Accessibility label for a search result that is a suggested search query, %@ suggested search query, "Suggested search: <Some Search String>" {NumberedPlaceholder="%@"} -->
  <string name="poi_cell_accessibility_label_suggested_search">"Suggested search: %s"</string>

<!-- Accessibility hint for a search result that is a suggested search query, %@ suggested search query, "Double tap to search for: <Some Search String>" {NumberedPlaceholder="%@"} -->
  <string name="poi_cell_accessibility_hint_suggested_search">"Double tap to search for: %s"</string>

<!-- Header for recent callouts section -->
  <string name="poi_screen_header_recent_callouts">"Recent Callouts"</string>

<!--******************************************************************************-->
<!-- MARK: UI (Location Callout Cell)-->
<!--******************************************************************************-->

<!-- Location Callout Cell, Marked Location -->
  <string name="location_callout_cell_marked_location">"Marked Location"</string>

<!-- Location Callout Cell for the nearest road, %@ road name, "Nearest road, <27th Avenue West>" {NumberedPlaceholder="%@"} -->
  <string name="location_callout_cell_nearest_road">"Nearest road, %s."</string>

<!-- Location Callout Cell, Nearest road and beacon set on, %1$@ road name %2$@ location, "Nearest road, <27th Avenue West>. Beacon was set on <Woodland Park Zoo>." {NumberedPlaceholder="%1$@", "%2$@"} -->
  <string name="location_callout_cell_nearest_road_beacon_set_on">"Nearest road, %1$s. Beacon was set on %2$s."</string>

<!-- Location Callout Cell, Nearest road and nearest point of interest, %1$@ road name %2$@ point of interest, "Nearest road, <Broad Street>. Nearest POI, <Space Needle>." {NumberedPlaceholder="%1$@", "%2$@"} -->
  <string name="location_callout_cell_nearest_road_nearest_poi">"Nearest road, %1$s. Nearest point of interest, %2$s."</string>

<!--******************************************************************************-->
<!-- MARK: UI (AR Headset)-->
<!--******************************************************************************-->

<!-- List of the two supported AirPods versions, {NumberedPlaceholder="Apple AirPods"} -->
  <string name="devices_airpods_supported_versions">"Apple AirPods with spatial audio"</string>

<!-- Title of the screen displayed to users before they connect to their head tracking headphones which indicates that they need to first pair the device's audio in the iOS settings app -->
  <string name="devices_title_pair_audio">"Pair Headphones Audio"</string>

<!-- Title of the screen displayed to users when they first connect to their augemented reality headset -->
  <string name="devices_title_first_connection">"Headphones Connected"</string>

<!-- Title of the screen displayed to users when they need to calibrate their headset -->
  <string name="devices_title_calibrate">"Headphones Calibration"</string>

<!-- Title of the screen displayed to users when they successfully connect their headset -->
  <string name="devices_title_completed_connection">"Headphones Ready"</string>

<!-- Explanation of what head tracking headphones are and how Soundscape uses them. -->
  <string name="devices_explain_ar_disconnected">"Head tracking headphones are Bluetooth headphones with sensors that tell Soundscape where you are facing. This helps Soundscape to improve your audio experience, making it more natural as you move around in the world.\n\nTap the button below to connect a device."</string>

<!-- Message indicating that the app has successfully been connected to a head tracking headset, {NumberedPlaceholder="AirPods","Soundscape"} -->
  <string name="devices_explain_ar_connected_airpods">"Your AirPods are ready for use, so you can put your phone in your pocket and go! Soundscape is tracking the direction of your head so you do not need to hold the phone in your hand."</string>

<!-- Message indicating that the app has successfully been paired to head tracking headphones but is not connected, %@ headset name, "Soundscape is not currently connected to your AirPods Pro. Please ensure your headset is turned on and near your phone." {NumberedPlaceholder="%@"} -->
  <string name="devices_explain_ar_paired">"Soundscape is not currently connected to your %s. Please ensure your headphones are turned on and near your phone."</string>

<!-- Message indicating that the app is connecting to head tracking headphones, %@ headphones name, "Soundscape is connecting to your AirPods. One moment...",  {NumberedPlaceholder="Soundscape"} -->
  <string name="devices_explain_ar_connecting">"Soundscape is connecting to your %s. One moment..."</string>

<!-- Label for a button that starts the process for connecting a bluetooth head tracking headset to the app -->
  <string name="devices_connect_headset">"Connect Headphones"</string>

<!-- Label of the button users will press when they are ready to start calibrating their AR headset during the initial pairing process -->
  <string name="devices_connect_headset_calibrate_button">"Start Calibration"</string>

<!-- Message displayed to users explaining that their AR headset needs to be calibrated before use -->
  <string name="devices_connect_headset_calibrate_explanation">"Your headphones connected successfully to Soundscape but must be calibrated before use. Soundscape will inform you whenever headphones calibration is needed, for example each time you turn it on."</string>

<!-- Title of an error message that is shown to the user when connecting to their head tracking headset fails -->
  <string name="devices_connect_headset_error_title">"Unable to Connect"</string>

<!-- Error message shown to the user when they need to update the firmware on their AR Headphones before they can connect to Soundscape. {NumberedPlaceholder="AR Headphones","Cortana"} -->
  <string name="devices_connect_headset_unsupported_firmware">"Your AR Headphones need to be updated before they can connect to Soundscape. Go to the Cortana app to update your headphones."</string>

<!-- Message that is shown to the user when connecting to their head tracking headset fails -->
  <string name="devices_connect_headset_failed">"Soundscape was unable to connect to your headphones. Please try again later."</string>

<!-- Message that is shown to the user when connecting to their head tracking headset fails -->
  <string name="devices_connect_headset_unavailable">"The device you selected is currently unavailable for connection. Please try again later."</string>

<!-- Prompt presented to the user when they try to connect to an head tracking headset -->
  <string name="devices_connect_headset_explanation">"Select the type of your headphones from the list of supported headphones below."</string>

<!-- Prompt presented to the user before they connect to their headset which indicates that they need to pair to the device through iOS Settings > Bluetooth -->
  <string name="devices_connect_headset_audio">"Before connecting your headphones to Soundscape, be sure it is paired to your phone. If it is not yet paired, go to the Bluetooth section in the iOS Settings app to pair your device and then return to Soundscape."</string>

<!-- Prompt presented to the user when they need to calibrate their device -->
  <string name="devices_connect_headset_calibrate">"Your headphones need to be calibrated. Remove them from your head, gently shake them in all directions for about 10 seconds, and place them back on your head. This must be repeated if the calibration chime continues to play."</string>

<!-- Prompt presented to the user when they need to calibrate their device -->
  <string name="devices_connect_headset_calibrate_in_ear">"Your headphones need to be calibrated. Gently shake your head in all directions for about 10 seconds. This must be repeated if the calibration chime continues to play."</string>

<!-- Message displayed to the user after they successfully connect Soundscape to their AR headset. {NumberedPlaceholder="AirPods", "Soundscape"} -->
  <string name="devices_connect_headset_completed_airpods">"Congratulations! Your AirPods are ready for use, so you can put your phone in your pocket and go! Soundscape will now track the direction of your head so you do not need to hold the phone in your hand. A single click on the headphones button will mute or unmute the beacon, double click will callout your location, and a triple click will repeat the last callout."</string>

<!-- Button label for a button that allows users to test their newly connected headset -->
  <string name="devices_connect_headset_completed_test">"Check Your Headphones"</string>

<!-- VoiceOver hint for the button that allows users to test their newly connected headset, %@ is the type of headset, "Double tap to check your AirPods Pro". {NumberedPlaceholder="%@"} -->
  <string name="devices_connect_headset_completed_test_hint">"Double tap to check your %s"</string>

<!-- Title of the Check Headset screen -->
  <string name="devices_test_headset_title">"Headphones Check"</string>

<!-- Label explaining to the user that how the headset test works and what they should do -->
  <string name="devices_test_headset_explanation">"We've placed an audio beacon to your right. Listen where it is, and turn your head towards it. Notice how you can do this even when your phone is in your pocket. When you are done, Tap the button below to return to Soundscape, and enjoy your next walk with your new head tracking headphones."</string>

<!-- Button title for a button that ends the headset testing process and returns the user to Soundscape -->
  <string name="devices_test_headset_continue">"Return to Soundscape"</string>

<!-- Announcement that occurs when the user presses the "Check Your Headphones" button -->
  <string name="devices_test_headset_callout">"We've placed an audio beacon to your right. Listen where it is, and turn your head towards it... Notice how you can do this even when your phone is in your pocket."</string>

<!-- Title of a prompt that is presented to users when they tap the "Forget This Device" button to disconnect and forget a head tracking headset -->
  <string name="devices_forget_headset_prompt_forget">"Are you sure you wish to forget these headphones?"</string>

<!-- Explanation provided to the user in the prompt that is displayed when they tap the "Disconnect" button to disconnect from a head tracking headset -->
  <string name="devices_forget_headset_prompt_explanation">"This will disconnect your headphones from Soundscape. You can connect to Soundscape again in the future from here."</string>

<!-- Callout for when an AR headset has been connected, %@ device name, "AirPods Pro connected." -->
  <string name="devices_callouts_connected">"%s connected."</string>

<!-- Callout for when an AR headset needs to be calibrated -->
  <string name="devices_callouts_needs_calibration">"Your headphones need to be calibrated. Remove them from your head and gently shake them in all directions."</string>

<!-- Callout for when an AR headset needs to be calibrated -->
  <string name="devices_callouts_needs_calibration_in_ear">"Your headphones need to be calibrated. Gently shake your head in all directions."</string>

<!-- Callout for when an AR headset has successfully calibrated, %@ device name, "Your AirPods Pro require calibration." -->
  <string name="devices_callouts_calibrated">"Calibration complete"</string>

<!-- Callout for when an AR headset disconnects, %@ device name, "AirPods Pro disconnected." -->
  <string name="devices_callouts_disconnected">"%s disconnected."</string>

<!-- Status announcement when Soundscape is not connected to a head tracking headset -->
  <string name="devices_callouts_check_audio_default">"Head tracking headphones are not connected."</string>

<!-- Status announcement when Soundscape is connected to a Apple AirPods {NumberedPlaceholder="Apple AirPods"} -->
  <string name="devices_callouts_check_audio_airpods">"Apple AirPods connected."</string>

<!-- Status announcement when Soundscape is trying to listen to heading updates from AirPods but they are not currently connected. {NumberedPlaceholder="AirPods", "Soundscape"} -->
  <string name="devices_callouts_check_audio_airpods_disconnected">"Soundscape is searching for your AirPods. Ensure they are connected to your phone."</string>

<!-- Label of a button that allows users to force Soundscape to reconnect to their AirPods Pro device if it isn't connecting automatically -->
  <string name="devices_troubleshoot_reconnect">"Reconnect"</string>

<!-- Custom alert description displayed when AirPods head tracking is not supported on the given iOS or device {NumberedPlaceholder="Apple AirPods", "iOS 14.4", "iPhone 7"} -->
  <string name="devices_airpods_unavailable_alert_description">"This device does not support head tracking with Apple AirPods. Check that your device is an iPhone 7 or later and is running iOS 14.4 or later."</string>

<!-- Title for the alert that is displayed when a head tracking device is available, %@ is the name of the device, "Do you want to enable head tracking with your Apple AirPods?", {NumberedPlaceholder="%@"} -->
  <string name="devices_reachability_alert_title">"Turn on Head Tracking with %s"</string>

<!-- Description for the alert that is displayed when a head tracking device is available, %@ is the name of the device, {NumberedPlaceholder="Soundscape", "%@"} -->
  <string name="devices_reachability_alert_description">"Your %s can tell Soundscape which direction you are facing, and this will help Soundscape to improve your audio experience. You can enable head tracking in the Head Tracking Headphones settings."</string>

<!--******************************************************************************-->
<!-- MARK: Behavior (Route Guidance; formerly "Scavenger Hunt")-->
<!--******************************************************************************-->

<!-- Title of the screen that lists all of the downloaded activities. In this context, "activities" is referring to outdoor recreational activities like hiking, kayaking, snoeshoeing, etc. -->
  <string name="behavior_experiences_events_list_nav_title">"Activities"</string>

<!-- Title of the screen that lists all of the details for an activity. In this context, "activity" is referring to outdoor recreational activities like hiking, kayaking, snoeshoeing, etc. -->
  <string name="behavior_experiences_event_nav_title">"Activity Details"</string>

<!-- Title of the screen that lists all of the deatils for a route -->
  <string name="behavior_experiences_route_nav_title">"Route Details"</string>

<!-- Title for a prompt that gives the user the option to reset or delete an activity. -->
  <string name="behavior_experiences_more_actions">"More Actions"</string>

<!-- Title of an error message shown to users when we are unable to download an activity that they clicked a universal link for -->
  <string name="behavior_experiences_download_failed_title">"Unable to Download Activity"</string>

<!-- Error message shown to users when we are unable to download an activity that they clicked a universal link for. "Send Feedback" should be translated the same as the string with key 'menu.send_feedback' -->
  <string name="behavior_experiences_download_failed_error">"Attempting to download the activity failed. Please try again later. Use the \"Send Feedback\" feature or contact the creator of the activity if this issue persists."</string>

<!-- Title of the prompt presented to users when they tap the "Reset" action for an activity. In this context, "activity" is referring to outdoor recreational activities like hiking, kayaking, snoeshoeing, etc. -->
  <string name="behavior_experiences_reset_title">"Reset this activity?"</string>

<!-- Title of the accessibility action for reseting the state of an activity. In this context, "activity" is referring to outdoor recreational activities like hiking, kayaking, snoeshoeing, etc. -->
  <string name="behavior_experiences_reset_action">"Reset Activity"</string>

<!-- Title of the accessibility action for reseting the state of an activity and checking online to see if there are any updates for the activity -->
  <string name="behavior_experiences_reset_and_update_action">"Check for Updates"</string>

<!-- Prompt presented to users when they tap the "Reset" action for an activity. This prompt informs the user what happens when they reset an activity and confirms whether or not they want to proceed. -->
  <string name="behavior_experiences_reset_prompt">"Resetting this activity will remove your current progress and allow you to start this activity over again. In addition to resetting this activity, you may also choose to check for updates. This will download updated information for this activity if any updates are available."</string>

<!-- Explanation prompt that tells the users that if they choose to check for updates to the event, the event will be reset and any available updates will be downloaded. -->
  <string name="behavior_experiences_updates_prompt">"If any updates are available, this will reset this activity and download the updates."</string>

<!-- Confirmation announcement read out to VoiceOver users after they reset an activity -->
  <string name="behavior_experiences_reset_confirmation">"Activity reset"</string>

<!-- Title of the accessibility action for deleting a downloaded recreational activity -->
  <string name="behavior_experiences_delete_action">"Delete Activity"</string>

<!-- Title of an alert warning users when they are about to delete the downloaded data for a recreational activity -->
  <string name="behavior_experience_delete_title">"Delete this activity?"</string>

<!-- Text displayed on an alert explaining that if the user selects "Yes" then the downloaded recreational activity data will be deleted -->
  <string name="behavior_experience_delete_explanation">"If you delete this activity, it will be removed from your phone."</string>

<!-- Confirmation announcement read out to VoiceOver users after they delete a recreational activity -->
  <string name="behavior_experiences_delete_confirmation">"Activity deleted"</string>

<!-- Title of a message that indicates the user currently has no recreational activities downloaded, {NumberedPlaceholder="Soundscape"} -->
  <string name="behavior_experiences_no_events_title">"Soundscape Recreational Activities (Beta)"</string>

<!-- Text that explains to users what "Recreational Activities" are. "Non-profit organizations" is a term synonymous with "charities" or "non-government organizations" (NGOs). -->
  <string name="behavior_experiences_no_events_caption_1">"Non-profit organizations, businesses, and local governments may create their own Soundscape-based experiences. Examples include adaptive sporting programs and events, treasure hunt activities, curated trails, curated city guides and more."</string>

<!-- Text that explains to users that they can contact us if their organization (e.g. non-profit NGO) is interested in creating their own recreational activities {NumberedPlaceholder="yourproduct@yourdomain.com"} -->
  <string name="behavior_experiences_no_events_caption_2">"To find out more or express your organization’s interest in creating custom Soundscape experiences, please write to us at yourproduct@yourdomain.com"</string>

<!-- Title of the route in the Now Playing control on the lock screen, %1$@ route name, %2$@ waypoint name, "Discovery Park Hike: Waypoint 5" {NumberedPlaceholder="%1$@","%2$@"} -->
  <string name="behavior_scavenger_hunt_media_player_title">"%1$s: %2$s"</string>

<!-- By line with the name of the author of the scavenger hunt experience, %@ author, "By Author" {NumberedPlaceholder="%@"} -->
  <string name="behavior_scavenger_hunt_by_line">"By %s"</string>

<!-- Callout indicating a waypoint is nearby, %@ waypoint name, "Some Place is nearby" {NumberedPlaceholder="%@"} -->
  <string name="behavior_scavenger_hunt_callout_nearby_with_name">"%s is nearby"</string>

<!-- Callout indicating a recreational activity is complete. In this context, "activity" is referring to outdoor recreational activities like hiking, kayaking, snoeshoeing, etc. -->
  <string name="behavior_scavenger_hunt_callout_complete">"Activity complete! Congratulations!"</string>

<!-- Callout indicating the recreational activity experience is ending and the user is being returned to the normal Soundscape experience {NumberedPlaceholder="Soundscape"} -->
  <string name="behavior_scavenger_hunt_callout_pausing_hunt">"Returning to the normal Soundscape experience."</string>

<!-- Callout indicating the current waypoint has changed, %1$@ waypoint name, %2$@ distance to waypoint, %3$@ waypoint index, %4$@ total number of waypoints.  "Beacon set on control 1. 450 feet away. 1 of 4." {NumberedPlaceholder="%1$@","%2$@","%3$@","%4$@"} -->
  <string name="behavior_scavenger_hunt_callout_next_flag">"Beacon set on %1$s, %2$s away, %3$s of %4$s"</string>

<!-- Callout indicating the current waypoint has changed (without distance), %1$@ waypoint name, %2$@ waypoint index, %3$@ total number of waypoints. "Beacon set on control 1. 1 of 4" {NumberedPlaceholder="%1$@","%2$@","%3$@"} -->
  <string name="behavior_scavenger_hunt_callout_next_flag_no_distance">"Beacon set on %1$s, %2$s of %3$s"</string>

<!-- Callout indicating the recreational activity has started. In this context, "activity" is referring to outdoor recreational activities like hiking, kayaking, snoeshoeing, etc. -->
  <string name="behavior_scavenger_hunt_callout_started">"Activity started!"</string>

<!-- Text for a badge that indicates that the recreational activity is currently active and running -->
  <string name="behavior_experience_badges_active">"Active"</string>

<!-- Text for a badge that indicates that the recreational activity has already been completed -->
  <string name="behavior_experience_badges_complete">"Completed"</string>

<!-- Text for a badge that indicates that the recreational activity has not yet been completed -->
  <string name="behavior_experience_badges_not_complete">"Not Complete"</string>

<!--******************************************************************************-->
<!-- MARK: - Time-->
<!--******************************************************************************-->

<!-- Time value, Just now -->
  <string name="time_just_now">"Just now"</string>

<!-- Time unit past tense, 1 minute ago -->
  <string name="time_one_minute_ago">"1 minute ago"</string>

<!-- Time unit past tense, %@ is a number, "<15> minutes ago" {NumberedPlaceholder="%@"} -->
  <string name="time_num_minutes_ago">"%s minutes ago"</string>

<!-- Time unit past tense, 1 hour ago -->
  <string name="time_one_hour_ago">"1 hour ago"</string>

<!-- Time unit past tense, Over 1 hour ago -->
  <string name="time_over_one_hour_ago">"Over 1 hour ago"</string>

<!-- Notification, %@ is a point of interest, "Announced <Space Needle>" {NumberedPlaceholder="%@"} -->
  <string name="announced_name">"Announced %s."</string>

<!-- Notification, %1$@ is a point of interest, %2$@ is time ago. "<Space Needle>, announced <1 minute ago>." {NumberedPlaceholder="%1$@", "%2$@"} -->
  <string name="announced_name_named">"%1$s, announced %2$s."</string>

<!-- Notification, %1$@ is a point of interest, %2$@ is time ago, %3$@ is distance with units, "<Space Needle>, announced <1 minute ago>, <20 meters> away" {NumberedPlaceholder="%1$@", "%2$@", "%3$@"} -->
  <string name="announced_name_distance_away_named">"%1$s, announced %2$s, %3$s away."</string>

<!-- Notification, %@ is a point of interest, "Previous Location. Announced <Space Needle>" {NumberedPlaceholder="%@"} -->
  <string name="previous_location_announced_name">"Previous Location. Announced %s."</string>

<!-- Notification, %1$@ is a point of interest %2$@ is distance with units, "Previous Location. Announced <Space Needle>, currently <20 meters> away" {NumberedPlaceholder="%1$@", "%2$@"} -->
  <string name="previous_location_announced_name_distance">"Previous Location. Announced %1$s, currently %2$s away."</string>

<!-- Notification, %@ is a point of interest, "Beacon Distance update. Announced <Space Needle>" {NumberedPlaceholder="%@"} -->
  <string name="beacon_distance_update_announced_name">"Beacon distance update. Announced %s."</string>

<!-- Notification, %1$@ is a point of interest %2$@ is distance with units, "Beacon distance update. Announced <Space Needle>, beacon is currently <20 meters> away" {NumberedPlaceholder="%1$@", "%2$@"} -->
  <string name="beacon_distance_update_announced_name_distance">"Beacon distance update. Announced %1$s, beacon is currently %2$s away."</string>

<!-- Notification, %@ is a point of interest, "Intersection call out. Announced <Space Needle>" {NumberedPlaceholder="%@"} -->
  <string name="intersection_callout_announced_name">"Intersection call out. Announced %s."</string>

<!-- Notification, %1$@ is a point of interest %2$@ is distance with units, "Intersection call out. Announced <Space Needle>, beacon is currently <20 meters> away" {NumberedPlaceholder="%1$@", "%2$@"} -->
  <string name="intersection_callout_announced_name_distance">"Intersection call out. Announced %1$s, intersection currently %2$s away."</string>

<!--******************************************************************************-->
<!-- MARK: - Third Party Apps-->
<!--******************************************************************************-->

<!-- An title shown to user when he wants to open a location in a third party maps app -->
  <string name="third_party_apps_general_maps">"Open in external maps app"</string>

<!--******************************************************************************-->
<!-- MARK: - iCloud-->
<!--******************************************************************************-->

<!-- A message which tells the user the iCloud storage is full. {NumberedPlaceholder="Soundscape", "iCloud"} -->
  <string name="icloud_kv_store_quota_violation_alert_title">"Soundscape iCloud Storage Full"</string>

<!-- A message which tells the user why the iCloud storage is full. {NumberedPlaceholder="iCloud"} -->
  <string name="icloud_kv_store_quota_violation_alert_message">"iCloud storage for this app is full. To create a new marker, you will need to free up space by removing some of your existing markers."</string>

<!--******************************************************************************-->
<!-- MARK: - Misc-->
<!--******************************************************************************-->

<!-- Unknown POI or direction. Expresses uncertainty. -->
  <string name="poi_unknown">"Unknown"</string>

<!-- Unkown place -->
  <string name="poi_unknown_place">"Unknown Place"</string>

<!-- Audio player button action -->
  <string name="audio_player_action_play_again">"Play Again"</string>

<!-- Notification, coming soon -->
  <string name="text_coming_soon">"Coming soon…"</string>

<!-- Notification, Cleaning things up -->
  <string name="text_cleaning_things">"Cleaning things up…"</string>

<!-- Notification, Double tap to repeat -->
  <string name="action_double_tap_to_repeat">"Double tap to repeat"</string>

<!-- Title, Location. Used as screen title for a location detail page. Also used as the default name for markers when a more specific default cannot be generated. -->
  <string name="location">"Location"</string>

<!-- Notification, Oops! Means informally that something went wrong. -->
  <string name="text_oops">"Oops!"</string>

<!--******************************************************************************-->
<!-- MARK: - Tutorials-->
<!--******************************************************************************-->

<!-- Screen title -->
  <string name="tutorial_title_plural">"Tutorials"</string>

<!-- Tutorial notification to Exit Tutorial -->
  <string name="tutorial_exit">"Exit Tutorial"</string>

<!-- Button to skip tutorial -->
  <string name="tutorial_skip">"Skip Tutorial"</string>

<!-- Tutorial warning, Are you sure you want to exit the tutorial -->
  <string name="tutorial_exit_alert_title">"Are you sure you want to exit the tutorial?"</string>

<!--******************************************************************************-->
<!-- MARK: Tutorials (Markers)-->
<!--******************************************************************************-->

<!-- Tutorial title, Getting Started with Markers -->
  <string name="tutorial_markers_getting_started">"Getting Started with Markers"</string>

<!-- Tutorial title, Mark Your World -->
  <string name="tutorial_markers_mark_your_world">"Mark Your World"</string>

<!-- Tutorial title, Experience Your World -->
  <string name="tutorial_markers_experience_your_world">"Experience Your World"</string>

<!-- Tutorial title, Add Marker -->
  <string name="tutorial_markers_add_marker">"Add Marker"</string>

<!-- Tutorial title, Your Marker -->
  <string name="tutorial_markers_your_marker">"your marker"</string>

<!-- Tutorial notification, Double tap to mark this location -->
  <string name="tutorial_markers_mark_location_acc_hint">"Double tap to mark this location"</string>

<!--******************************************************************************-->
<!-- MARK: Tutorials (Markers Texts)-->
<!--******************************************************************************-->

<!-- Tutorial, Introduction to Markers. "Add Marker" same as `tutorial.markers.add_marker`. {NumberedPlaceholder="Soundscape"} -->
  <string name="tutorial_markers_text_Intro">"With Soundscape, you can mark anything around that you care about. For example, you can mark your home, your bus stop, or even just the spot where you are.\nLet's give it a try. Press the Add Marker button below and select as an example a nearby place or address to mark."</string>

<!-- Tutorial, Edit Marker. {NumberedPlaceholder="@!marker_name!!", "Soundscape","\n"} -->
  <string name="tutorial_markers_text_EditMarker">"Great! You have selected @!marker_name!! as a marker. You will hear it called out by Soundscape when you are close by.\nOn the next screen you can change it's name if you'd like to."</string>

<!-- Tutorial, Nearby Markers. {NumberedPlaceholder="@!marker_name!!", "\n"} -->
  <string name="tutorial_markers_text_NearbyMarkers">"Excellent! You have a new marker named @!marker_name!!.\nNow, to hear where your marker is, press the Nearby Markers button. This button can be found at the bottom of the home screen.\nTry it out now."</string>

<!-- Tutorial, set Audio Beacon from Marker. {NumberedPlaceholder="@!marker_name!!", "\n"} -->
  <string name="tutorial_markers_text_AudioBeacon">"You can also set an audio beacon on your marker.\nLet's try it out. Here is the beacon on @!marker_name!!.\nListen carefully where it is, and holding your phone flat, turn towards it."</string>

<!-- Tutorial, Marker Wrap Up. {NumberedPlaceholder="@!marker_name!!", "\n"} -->
  <string name="tutorial_markers_text_WrapUp">"Perfect, you are now facing your marker, @!marker_name!!.\nIt looks like you've got it!\nYou can manage your list of markers by selecting manage markers from the menu.\nAnd you can always visit the Help &amp; Tutorials pages to go through this tutorial again or to read a comprehensive guide on everything you can do with markers. The beacon you set for this tutorial will now be cleared and you will be returned to the previous screen."</string>

<!--******************************************************************************-->
<!-- MARK: Tutorials (Beacon)-->
<!--******************************************************************************-->

<!-- Tutorial title, Getting Started with Beacons -->
  <string name="tutorial_beacon_getting_started">"Getting Started with Beacons"</string>

<!-- Tutorial notification, Double tap to load a list of places where you can set the beacon -->
  <string name="tutorial_beacon_set_a_beacon_acc_hint">"Double tap to load a list of places where you can set the beacon. Choose a place from the list to start the tutorial."</string>

<!-- Tutorial notification. Keep newlines (\n) between sentences. "Start Audio Beacon" same as `location_detail.action.beacon`. Quotes written as \" {NumberedPlaceholder="Soundscape","\n"} -->
  <string name="tutorial_beacon_getting_started_text">"When you set a beacon on a location, Soundscape will play a sound coming from the direction of that location. This tutorial will step you through setting a beacon and how to use it.\n\nPress the \"Start Audio Beacon\" button below to open a list of nearby places. Choose a location from the list and the tutorial will begin."</string>

<!-- Tutorial title, Your Destination -->
  <string name="tutorial_beacon_your_destination">"your destination"</string>

<!-- Tutorial notification, Double tap to use location selected for the beacon tutorial -->
  <string name="tutorial_beacon_mark_location_acc_hint">"Double tap to use this location for the beacon tutorial"</string>

<!-- Tutorial notification, %@ is a location, "You selected <Starbucks> as the location for the beacon." {NumberedPlaceholder="%@"} -->
  <string name="tutorial_beacon_poi_selected">"You selected %s as the location for the beacon."</string>

<!-- Tutorial title, The Audio Beacon -->
  <string name="tutorial_beacon_the_audio_beacon">"The Audio Beacon"</string>

<!-- Tutorial notification, %@ is the destination, "You selected <Starbucks> as the location of your audio beacon." {NumberedPlaceholder="%@"} -->
  <string name="tutorial_beacon_the_audio_beacon_text">"You selected %s as the location of your audio beacon."</string>

<!-- Tutorial notification, Great! You Found Your Beacon! -->
  <string name="tutorial_beacon_found_the_beacon">"Great! You Found Your Beacon!"</string>

<!-- Tutorial title, Need Some Silence? -->
  <string name="tutorial_beacon_need_some_silence">"Need Some Silence?"</string>

<!--******************************************************************************-->
<!-- MARK: Tutorials (Beacon Texts)-->
<!--******************************************************************************-->

<!-- Tutorial, Intro to Beacons {NumberedPlaceholder="Soundscape"} -->
  <string name="tutorial_beacons_text_IntroPart1">"When you set a beacon on a location, Soundscape will play a sound coming from the direction of that location. This tutorial will step you through setting a beacon and how to use it."</string>

<!-- Tutorial, Intro to Beacons continued. "Start Audio Beacon" needs to be translated same as `location_detail.action.beacon`. Quotes written as \" -->
  <string name="tutorial_beacons_text_IntroPart2">"Press the \"Start Audio Beacon\" button below to open a list of nearby places. Choose a location from the list and the tutorial will begin."</string>

<!-- Tutorial, Beacon phone orientation is flat -->
  <string name="tutorial_beacons_text_OrientationIsFlat">"You are currently holding your phone flat with the screen facing up towards the sky. Make sure the top of the phone is pointing straight ahead of you."</string>

<!-- Tutorial, Beacon phone orientation is not flat -->
  <string name="tutorial_beacons_text_OrientationIsNotFlat">"To get started, hold your phone flat in your hand with the screen facing up towards the sky and with the top of the phone pointing straight ahead of you."</string>

<!-- Tutorial, Phone orientation doesn't matter because the user is wearing AirPods Pro {NumberedPlaceholder="Soundscape","AirPods"} -->
  <string name="tutorial_beacons_text_OrientationAirPods">"Your AirPods are connected to Soundscape. When your AirPods are connected to Soundscape, it doesn't matter how you hold your phone. It can even go in your pocket or bag."</string>

<!-- Tutorial, Beacon phone orientation repeat -->
  <string name="tutorial_beacons_text_OrientationRepeat">"To continue, hold your phone flat in your hand so that the screen is facing up towards the sky"</string>

<!-- Tutorial, phone must be held flat when you are standing still -->
  <string name="tutorial_beacons_text_HoldingPhone">"Holding your phone flat in this way is only required when you are standing still. When walking feel free to place the phone in an easily accessible pocket or bag."</string>

<!-- Tutorial notification, phone must be held flat when you are standing still -->
  <string name="tutorial_beacons_text_HoldingPhone_great">"Great! Holding your phone flat in this way is only required when you are standing still. When walking feel free to place the phone in an easily accessible pocket or bag."</string>

<!-- Tutorial, Initializing the Beacon. {NumberedPlaceholder="@!destination!!", "Soundscape"} -->
  <string name="tutorial_beacons_text_BeaconInitial">"Now that you have set a beacon on @!destination!!, Soundscape will start playing a sound coming from the direction of that location. Now, here comes the audio beacon."</string>

<!-- Tutorial, Beacon out of Bounds sound -->
  <string name="tutorial_beacons_text_BeaconOutOfBounds">"If you listen carefully you will hear that it is playing from a certain direction around you."</string>

<!-- Tutorial, Beacon out of Bounds sound change when phone is rotated -->
  <string name="tutorial_beacons_text_BeaconOutOfBoundsRotate">"Now, still holding your phone flat, slowly turn towards the direction of the beacon. You will hear a bell sound when you are facing directly towards it."</string>

<!-- Tutorial, Beacon out of bounds sound change when head tracking headphones is rotated -->
  <string name="tutorial_beacons_text_BeaconOutOfBoundsRotate_ar_headset">"Now, slowly turn towards the direction of the beacon. You will hear a bell sound when you are facing directly towards it."</string>

<!-- Tutorial, Beacon out of Bounds repeat -->
  <string name="tutorial_beacons_text_BeaconOutOfBoundsRepeat">"Slowly turn until you hear the bell indicating you are facing in the direction of the beacon."</string>

<!-- Tutorial, Beacon out of Bounds confirmation. {NumberedPlaceholder="@!destination!!"} -->
  <string name="tutorial_beacons_text_BeaconOutOfBoundsConfirmation">"Perfect, you are now facing in the direction of @!destination!!."</string>

<!-- Tutorial, Beacon in bounds sound. {NumberedPlaceholder="@!destination!!"} -->
  <string name="tutorial_beacons_text_BeaconInBounds">"If you listen carefully you will hear that it is playing from right in front of you and that there is a bell sound in addition to the normal beacon sound. That is because you are facing directly towards @!destination!!"</string>

<!-- Tutorial, Beacon in of Bounds sound change when phone is rotated. {NumberedPlaceholder="@!destination!!"} -->
  <string name="tutorial_beacons_text_BeaconInBoundsRotate">"Now try to slowly turn away from the direction of the beacon, while still holding your phone flat. The bell sound will stop and the beacon continues to show you where @!destination!! is. Give it a try now."</string>

<!-- Tutorial, Beacon in bounds sound change when head tracking headset is rotated. {NumberedPlaceholder="@!destination!!"} -->
  <string name="tutorial_beacons_text_BeaconInBoundsRotate_ar_headset">"Now try to slowly turn away from the direction of the beacon. The bell sound will stop and the beacon continues to show you where @!destination!! is. Give it a try now."</string>

<!-- Tutorial, Beacon in of Bounds repeat -->
  <string name="tutorial_beacons_text_BeaconInBoundsRepeat">"Slowly turn away from the direction of the beacon."</string>

<!-- Tutorial, Beacon explanation -->
  <string name="tutorial_beacons_text_MobilitySkills">"The beacon always points directly towards the location you selected. It does not tell you the paths to follow or give you directions to get to that location. Use this beacon as a tool to decide how you want to get there."</string>

<!-- Tutorial, Automatic Callouts {NumberedPlaceholder="Soundscape"} -->
  <string name="tutorial_beacons_text_AutomaticCallout">"As you progress on your journey, Soundscape will occasionally update you about the distance to the location marked by the beacon with a call out like this."</string>

<!-- Tutorial, Home Screen {NumberedPlaceholder="Soundscape"} -->
  <string name="tutorial_beacons_text_HomeScreen">"Distance information is also displayed on the home screen along with the street address of the beacon's location if we have it. Soundscape will notify you when you get close to the beacon's location, at which point the audio beacon will silence."</string>

<!-- Tutorial, Mute Beacon -->
  <string name="tutorial_beacons_text_Mute">"If you need the app to be quiet for any reason, you can either use the mute beacon button or the sleep button on the home screen, or you can double tap with two fingers anywhere on the screen. A double tap with two fingers will stop any current callouts and will mute the audio beacon. Give it a try now."</string>

<!-- Tutorial, Mute Beacon Repeat -->
  <string name="tutorial_beacons_text_MuteRepeat">"Double tap with two fingers anywhere on the screen"</string>

<!-- Tutorial, Beacon Wrap Up -->
  <string name="tutorial_beacons_text_WrapUp">"It looks like you have got it! If you want to repeat this tutorial, you can access it at any time on the Help and Tutorials screen. The beacon you set for this tutorial will now be cleared and you will be returned to the previous screen."</string>

<!--******************************************************************************-->
<!-- MARK: - Help-->
<!--******************************************************************************-->

<!-- Help Title, Help -->
  <string name="settings_help_title">"Help"</string>

<!-- Help section title, Configuring Soundscape -->
  <string name="help_configuration_section_title">"Configuring Soundscape"</string>

<!-- Help title, Links to a help page that describes how to use Apple AirPods headphones with Soundscape, {NumberedPlaceholder="Apple AirPods"} -->
  <string name="help_using_headsets_airpods_title">"Using Apple AirPods"</string>

<!-- Help section title. This section contains help articles on the audio beacon and the automatic callout features. -->
  <string name="settings_help_section_beacons_and_pois">"Beacons and Callouts"</string>

<!-- Help Section Title, Offline -->
  <string name="help_offline_section_title">"Using Soundscape Offline"</string>

<!-- Help section title -->
  <string name="settings_help_section_home_screen_buttons">"Home Screen Buttons"</string>

<!-- Help content describing how user can choose a voice and download additional voices -->
  <string name="help_config_voices_content">"Soundscape can use any of the voices you have downloaded in the iOS Settings app except for the Siri voices which are not available to Soundscape. We recommend choosing one of the \"Enhanced\" voices as they have a much higher voice quality, but in order to do so, you will first need to download an enhanced voice. You can download voices in the iOS Settings app by going to Accessibility > Spoken Content > Voices and tapping on a voice. Within the Soundscape app, you can select the voice you want to use by going to Settings from the main menu and then selecting \"Voice\"."</string>

<!-- Help Page Title, Offline -->
  <string name="help_offline_page_title">"Why is Soundscape working offline?"</string>

<!-- Help Description, Offline -->
  <string name="help_offline_description">"When there is no internet connection or an outage in the Soundscape services, Soundscape transitions into an offline mode. Nevertheless, Soundscape will continue to work, but some functions may be limited."</string>

<!-- Help Limitations Title, Offline -->
  <string name="help_offline_limitations_heading">"Limitations"</string>

<!-- Help Limitations Description, Offline -->
  <string name="help_offline_limitations_description">"Callouts will continue to work if you are in an area that you have walked by before and that has been stored in your callout history. Similarly, you can place an audio beacon or create a marker on places that have been stored in your callout history"</string>

<!-- Help Troubleshooting Title, Offline -->
  <string name="help_offline_troubleshooting_heading">"What can you do?"</string>

<!-- Help Troubleshooting Description, Offline -->
  <string name="help_offline_troubleshooting_description">"Soundscape will try to resume normal operation when your phone is connected to Wi-Fi or cellular data is enabled and you are in an area with good signal. If your phone does have a good internet connection, but Soundscape does not resume normal operation, then there may be an outage in the Soundscape services."</string>

<!-- Help Title, Around Me -->
  <string name="help_orient_page_title">"Around Me"</string>

<!-- Help Title, Ahead of Me -->
  <string name="help_explore_page_title">"Ahead of Me"</string>

<!-- Help Title, Creating Markers -->
  <string name="help_creating_markers_page_title">"Creating Markers"</string>

<!-- Help Title, Customizing Markers -->
  <string name="help_edit_markers_page_title">"Customizing Markers"</string>

<!-- Help Title, This is a help topic related to using the media control buttons on headphones -->
  <string name="help_remote_page_title">"Using Media Controls"</string>

<!-- Help Tutorial, Hint when disabled while route guidance is active -->
  <string name="help_tutorial_footer_disabled">"Tutorials are disabled while route guidance is active"</string>

<!-- Help Tutorial, "What is it?" section title -->
  <string name="help_text_section_title_what">"What is it?"</string>

<!-- Help Tutorial, "When would I use it?" section title -->
  <string name="help_text_section_title_when">"When would I use it?"</string>

<!-- Help Tutorial, "How does it work?" section title -->
  <string name="help_text_section_title_how">"How does it work?"</string>

<!-- Help Tutorial, "More Help" section title -->
  <string name="help_more_help_section_title">"More Help"</string>

<!-- Help Tutorial, Link to the Company Support website -->
  <string name="help_support">"Scottish Tech Army Support"</string>

<!--******************************************************************************-->
<!-- MARK: - Terms of Use-->
<!--******************************************************************************-->

<!-- Title Terms of Use -->
  <string name="terms_of_use_title">"Terms of Use"</string>

<!-- Notification message to accept or decline the terms in the Company Service Agreement, Quotes written as \" -->
  <string name="terms_of_use_message">"Your use of Soundscape is subject to the terms of the %s and the terms set out below (together, the \"Terms of Use\")."</string>

<!-- Label used to prompt the user to accept terms of use -->
  <string name="terms_of_use_message_prompt">"Please check the box below to agree and continue."</string>

<!-- Title of the link to the Company Services Agreement. This value will be used in the placeholder %@ that appears in the terms_of_use.message string -->
  <string name="terms_of_use_service_agreement">"Scottish Tech Army Services Agreement"</string>

<!-- Terms of use checkbox accessibility label -->
  <string name="terms_of_use_accept_checkbox_acc_label">"Accept Terms of Use"</string>

<!-- Double tap to check the accept terms of use checkbox. Quotes written as \" -->
  <string name="terms_of_use_accept_checkbox_on_acc_hint">"Double tap to check the \"accept the terms of use\" checkbox"</string>

<!-- Double tap to uncheck the accept terms of use checkbox. Quotes written as \" -->
  <string name="terms_of_use_accept_checkbox_off_acc_hint">"Double tap to uncheck the \"accept the terms of use\" checkbox"</string>

<!-- Terms of use accept checkbox has been checked -->
  <string name="terms_of_use_accept_checkbox_on_acc_value">"Checked"</string>

<!-- Terms of use accept checkbox has been unchecked -->
  <string name="terms_of_use_accept_checkbox_off_acc_value">"Unchecked"</string>

<!-- App's medical device and safety disclaimer, "(1)" and (2)" are used for an inline, numbered list -->
  <string name="terms_of_use_medical_safety_disclaimer">"You acknowledge that Soundscape (1) is not designed, intended, or made available as a medical device, and (2) is not designed or intended to be a substitute for professional medical advice, diagnosis, treatment, or judgment and should not be used to replace or as a substitute for professional medical advice, diagnosis, treatment, or judgment.\n\nSafety Notice\nSoundscape is a navigation aid and should not be used in lieu of mobility skills, being aware of your surroundings, and good judgement. Use caution when navigating your environment as the mapping data incorporated into the Soundscape program is captured from a third-party program, and therefore, there may be limitations with the accuracy of the information presented."</string>

<!-- Label for the accept button that will be displayed as a new feature annoucement to existing users -->
  <string name="terms_of_use_accept_new_features">"Accept"</string>

<!-- Accessibility hint for the accept button that will be displayed as a new feature annoucement to existing users -->
  <string name="terms_of_use_accept_new_features_accessibility_hint">"Double tap to accept and close annoucements"</string>

<!--******************************************************************************-->
<!-- MARK: - First Launch-->
<!--******************************************************************************-->

<!-- Button title accessibility hint. Quotes written as \" -->
  <string name="first_launch_get_started_button_off_acc_hint">"You must check the \"accept the terms of use\" checkbox before you can press this button"</string>

<!-- Notification, Welcome message -->
  <string name="first_launch_welcome_text">"Welcome! Before we get started, we need to go through some setup and ask for several permissions. Press the Next button to start."</string>

<!-- Notification, Welcome message when using welcome audio -->
  <string name="first_launch_welcome_audio_text">"Welcome! Soundscape helps you stay aware of where you are and where you're going by using unique audio guidance and by calling out roads, intersections, and places as you approach them. Press the Next button to begin."</string>

<!-- Notification, Permission is required -->
  <string name="first_launch_permission_required">"This permission is required."</string>

<!-- Notification, Soundscap Language {NumberedPlaceholder="Soundscape"} -->
  <string name="first_launch_soundscape_language">"Soundscape Language"</string>

<!-- Notification, introductuction to Soundscap Language {NumberedPlaceholder="Soundscape"} -->
  <string name="first_launch_soundscape_language_text">"Select the language you would like Soundscape to use. You can always change your selection in the app settings."</string>

<!-- Notification, Introduction to app location information {NumberedPlaceholder="Soundscape"} -->
  <string name="first_launch_location_text">"Soundscape is a location-based app. We use your location to find and call out things around you."</string>

<!-- Notification to enable location settings on your device -->
  <string name="first_launch_location_enable_location">"Enable Location"</string>

<!-- Notification, Device Motion -->
  <string name="first_launch_device_motion">"Device Motion"</string>

<!-- Notification, introductuction to app motion information {NumberedPlaceholder="Soundscape"} -->
  <string name="first_launch_device_motion_text">"This allows Soundscape to improve your experience based on whether you are walking, in a vehicle, or standing still."</string>

<!-- Notification, Lighting up your way with sound. A marketing tag line for the app. -->
  <string name="first_launch_lighting_way_with_sound">"Lighting up your way with sound"</string>

<!-- Notification, introduction to 3D sound in the app -->
  <string name="first_launch_lighting_way_with_sound_text_alt">"Soundscape uses 3D sound to let you know what’s around you. For example, if your destination is on your right, you will hear sound coming from that direction, or if a coffee shop is on your left, you will hear a callout from that direction."</string>

<!-- Notification, Heading Somewhere? -->
  <string name="first_launch_heading_somewhere">"Heading Somewhere?"</string>

<!-- Notification, Introduction to audio beacon {NumberedPlaceholder="Soundscape"} -->
  <string name="first_launch_heading_somewhere_text">"Place an audio beacon on your destination and Soundscape will keep you informed of its location and your surroundings along the way. Use Soundscape in conjunction with your wayfinding skills and even your favorite navigation app to find your way to your destination."</string>

<!-- Notification, Setting off on your way? -->
  <string name="first_launch_setting_off_way">"Setting off on your way?"</string>

<!-- Notification, Introduction to using the app on the go {NumberedPlaceholder="Soundscape"} -->
  <string name="first_launch_setting_off_way_text">"Put away the phone and walk. Soundscape will help you stay aware of where you are by calling out roads, intersections, and landmarks as you approach them. Callouts can be adjusted in the settings."</string>

<!-- Notification, Want to find more things nearby? -->
  <string name="first_launch_find_things_nearby">"Want to find more things nearby?"</string>

<!-- Notification, Introduction to finding things nearby -->
  <string name="first_launch_find_things_nearby_text">"Hold the phone flat in your hand, and use the buttons to locate roads and upcoming intersections, orient to familiar landmarks around you, and explore landmarks ahead of you."</string>

<!-- Title text for the welcome screen in the first launch experience -->
  <string name="first_launch_welcome_title">"Welcome!"</string>

<!-- Accessibility label for the title text for the welcome screen in the first launch experience -->
  <string name="first_launch_welcome_title_accessibility_label">"Welcome to Soundscape!"</string>

<!-- Short description included in the welcome screen in the first launch experience {NumberedPlaceholder="Soundscape"} -->
  <string name="first_launch_welcome_description">"Navigate with confidence using Soundscape spatial audio"</string>

<!-- Button text to get started with app setup -->
  <string name="first_launch_welcome_button">"Get Started"</string>

<!-- Title text for the screen that tells users how they can listen to Soundscape audio {NumberedPlaceholder="Soundscape"} -->
  <string name="first_launch_headphones_title">"Listening to Soundscape"</string>

<!-- Message text for the screen that tells users how they can listen to Soundscape audio {NumberedPlaceholder="Soundscape"} -->
  <string name="first_launch_headphones_message_1">"Soundscape works great with any pair of headphones. If you would like to use headphones, grab them now."</string>

<!-- Message text for the screen that tells users how they can listen to Soundscape audio {NumberedPlaceholder="Soundscape"} -->
  <string name="first_launch_headphones_message_2">"If you don't have headphones or would prefer not to use them, that's alright! Soundscape will work with the speakers on your phone."</string>

<!-- Title text for the screen that introduces Soundscape callouts -->
  <string name="first_launch_callouts_title">"Hear Your Surroundings"</string>

<!-- Message text for the screen that introduces Soundscape callouts {NumberedPlaceholder="Soundscape"} -->
  <string name="first_launch_callouts_message">"Soundscape helps you stay aware of where you are and where you're going by calling out roads, intersections and points of interest as you approach them."</string>

<!-- Text for button that plays example callouts {NumberedPlaceholder="Soundscape"} -->
  <string name="first_launch_callouts_listen">"Listen to an example of what Soundscape might call out on your next walk"</string>

<!-- Accessibility text for button that plays example callouts -->
  <string name="first_launch_callouts_listen_accessibility_label">"Listen"</string>

<!-- Accessibility hint for button that plays example callouts {NumberedPlaceholder="Soundscape"} -->
  <string name="first_launch_callouts_listen_accessibility_hint">"Double tap to listen to an example of what Soundscape might call out on your next walk"</string>

<!-- Example callout for a coffee shop / cafe -->
  <string name="first_launch_callouts_example_1">"Cafe"</string>

<!-- Example callout for a generic street name. In the US, a generic street name is "Main Street" but this might vary by locale -->
  <string name="first_launch_callouts_example_3">"Main Street goes left"</string>

<!-- Example callout for a generic street name. In the US, a generic street name is "Main Street" but this might vary by locale -->
  <string name="first_launch_callouts_example_4">"Main Street goes right"</string>

<!-- Title text for screen that asks for location permissions {NumberedPlaceholder="Soundscape"} -->
  <string name="first_launch_permissions_title">"Navigating with Soundscape"</string>

<!-- Message text for screen that asks for location permissions {NumberedPlaceholder="Soundscape"} -->
  <string name="first_launch_permissions_message">"When navigating with Soundscape you will be guided by an audio beacon. To do that, Soundscape needs you to enable the following permissions:"</string>

<!-- Title text for permission to use iOS Location Services -->
  <string name="first_launch_permissions_location">"Location Services with Precise Location"</string>

<!-- Title text for permission to use iOS Motion & Fitness data -->
  <string name="first_launch_permissions_motion">"Motion &amp; Fitness"</string>

<!-- Text to indicate that a permission is required -->
  <string name="first_launch_permissions_required">"This permission is required"</string>

<!-- Title text for screen to choose an audio beacon -->
  <string name="first_launch_beacon_title">"Choose an Audio Beacon"</string>

<!-- Message text that explains what an audio beacon is {NumberedPlaceholder="Soundscape"} -->
  <string name="first_launch_beacon_message_1">"When navigating with Soundscape, you will hear the audio beacon in the direction of your destination. By following its sound, you will always know which way to go."</string>

<!-- Message text to tell the user to listen to the audio beacons and prompts the user to select their preference -->
  <string name="first_launch_beacon_message_2">"Listen to the available audio beacons and select your preference."</string>

<!-- Message text to tell the user that the audio beacon can be changed in app settings -->
  <string name="first_launch_beacon_message_3">"This can be changed later in app settings."</string>

<!-- Label for the picker control that is used to select a beacon -->
  <string name="first_launch_select_beacon">"Select Beacon"</string>

<!-- Title text for screen where user listens to audio beacon -->
  <string name="first_launch_beacon_audio_title">"Spatial Audio Beacon"</string>

<!-- Message text for screen where user listens to audio beacon -->
  <string name="first_launch_beacon_audio_message">"The beacon follows the movement of your phone and uses spatial audio so that you are always aware of its location."</string>

<!-- Callout that is made when starting a standard audio beacon demo during first launch -->
  <string name="first_launch_beacon_callout_standard">"Placing beacon to your right. Turn your phone to follow its sound and experience the beacon's spatial audio."</string>

<!-- Callout that is made when starting a haptic audio beacon demo during first launch -->
  <string name="first_launch_beacon_callout_haptic">"Placing beacon in front of you. Turn your phone left and right to experience the beacon's haptic feedback."</string>

<!-- Callout that is made when starting a standard audio beacon demo during first launch -->
  <string name="first_launch_beacon_callout_headtracking_standard">"Placing beacon to your right. Turn to follow its sound and experience the beacon's spatial audio."</string>

<!-- Callout that is made when starting a haptic audio beacon demo during first launch -->
  <string name="first_launch_beacon_callout_headtracking_haptic">"Placing beacon in front of you. Turn left and right to experience the beacon's haptic feedback."</string>

<!-- Callout made during onboarding experience to tell the user that the audio beacon is currently in front of the user -->
  <string name="first_launch_beacon_callout_ahead">"Beacon ahead"</string>

<!-- Callout made during onboarding experience to tell the user that the audio beacon is currently behind the user -->
  <string name="first_launch_beacon_callout_behind">"Beacon behind"</string>

<!-- Title text for last screen in the first launch experience -->
  <string name="first_launch_prompt_title">"You're all set!"</string>

<!-- Message text for the last screen in the first launch experience, "destination" should be translated the same as it is in "search.choose_destination" {NumberedPlaceholder="Soundscape"} -->
  <string name="first_launch_prompt_message">"You are ready for your first walk with Soundscape. To try it now, just choose a nearby destination, start the audio beacon, and you’ll hear it in the direction of your destination."</string>

<!-- Button for the last screen in the first launch experience -->
  <string name="first_launch_prompt_button">"Finish"</string>

<!-- Button to re-enter the onboarding experience from the Help & Tutorials section -->
  <string name="first_launch_help_title">"App Setup"</string>

<!--******************************************************************************-->
<!-- MARK: - Help (Texts)-->
<!--******************************************************************************-->

<!-- Notification, Information on what a beacon is used for {NumberedPlaceholder="Soundscape"} -->
  <string name="help_text_destination_beacons_what">"Setting a beacon on a nearby location allows Soundscape to keep you informed by playing an audible beacon sound coming from the direction of that location. This beacon can be muted or unmuted on the home screen. Additionally, Soundscape displays information about the location on the home screen including the distance to it and its street address if it is known."</string>

<!-- Notification, Information on when to use a beacon -->
  <string name="help_text_destination_beacons_when">"Setting a beacon is useful when you want to keep track of a familiar landmark as you explore a new area or when you are going somewhere and want to be informed about your surroundings along the way. The beacon feature does not give you turn-by-turn directions, but it does give you a continuous audible sound that tells you the direction to the beacon, relative to where you are currently located. Using the audio beacon, your existing wayfinding skills, and even your favorite navigation app, you can choose how you want to get to nearby locations yourself."</string>

<!-- Notification, Information how to set a beacon. Ensure that "Set a Beacon" is translated the same as `universal_links.alert.action.beacon`. Quotes written as \" {NumberedPlaceholder="<b>","</b>","<br/>"} -->
  <string name="help_text_destination_beacons_how_1">"&lt;b>To set a beacon&lt;/b>:&lt;br/> First, view the details for a location by either using the search bar to search for a place, or tapping one of the \"Places Nearby\", \"Saved Markers\", or \"Current Location\" buttons and selecting a location. From the location details screen you can select the \"Start Audio Beacon\" button. Tapping this will return you to the home screen and turn on an audible beacon coming from the direction of the place you selected. The name of the place you have selected along with its distance and physical address, if available, will now be displayed on the main app screen."</string>

<!-- Notification, Information how to set a beacon continued. Ensure that "Remove Beacon" is translated the same as `beacon.action.remove_beacon`. Quotes written as \" {NumberedPlaceholder="<b>","</b>","<br/>"} -->
  <string name="help_text_destination_beacons_how_2">"&lt;b>To remove the current beacon&lt;/b>:&lt;br/> Simply press the \"Remove Beacon\" button on the home screen."</string>

<!-- Notification, Information how to set a beacon continued. Ensure that "Mute Beacon" is translated the same as `beacon.action.mute_beacon` and "Remove Beacon" is translated the same as `beacon.action.remove_beacon`. Quotes written as \" {NumberedPlaceholder="<b>","</b>","<br/>"} -->
  <string name="help_text_destination_beacons_how_3">"&lt;b>To mute the audible beacon&lt;/b>:&lt;br/> Tap the \"Mute Beacon\" button underneath the \"Remove Beacon\" button on the home screen."</string>

<!-- Notification, Information about what a callout is. Ensure that "Manage Callouts" is translated the same as `menu.manage_callouts`. Quotes written as \" {NumberedPlaceholder="Soundscape"} -->
  <string name="help_text_automatic_callouts_what">"Soundscape can tell you about things around you as you approach them by calling out their name from the direction they are located in. The app will do this automatically for all sorts of things like businesses, bus stops, and even intersections. You can configure what the app automatically calls out in the \"Manage Callouts\" section of the \"Settings\" screen, and you can turn all callouts off when you want the app to be silent."</string>

<!-- Notification, Information on when you will hear callouts. {NumberedPlaceholder="<b>","</b>","<br/>"} -->
  <string name="help_text_automatic_callouts_when_1">"&lt;b>Exploring a new area&lt;/b>:&lt;br/> Turn automatic callouts on and walk around to hear about all of the different stores, restaurants, and the like as you pass them."</string>

<!-- Notification, Information on when you will hear callouts continued. {NumberedPlaceholder="<b>","</b>","<br/>"} -->
  <string name="help_text_automatic_callouts_when_2">"&lt;b>Walking to a specific location&lt;/b>:&lt;br/> When you are on your way to a particular location, automatic callouts for intersections can be particularly useful. Intersection callouts tell you about the layout of intersections as you approach them, and confirm the road you are on when you leave them."</string>

<!-- Notification, Information on when you will hear callouts continued. Ensure that "My Location" is translated the same as `directions.my_location` and "Nearby Markers" is translated the same as `callouts.nearby_markers` and "Around Me" is translated the same as `help.orient.page_title` and "Ahead of Me" is translated the same as `help.explore.page_title`. Quotes written as \"  {NumberedPlaceholder="<b>","</b>","<br/>","<em>","</em>"} -->
  <string name="help_text_automatic_callouts_when_3">"&lt;b>When you need silence&lt;/b>:&lt;br/> When you are about to cross a road or just need the app to be quiet, you can turn callouts off. When callouts are off, the app will only tell you information if you manually tap one of the &lt;em>\"My Location\"&lt;/em>, &lt;em>\"Nearby Markers\"&lt;/em>, &lt;em>\"Around Me\"&lt;/em>, or &lt;em>\"Ahead of Me\"&lt;/em> buttons."</string>

<!-- Notification, Information how to turn on callouts. Ensure that "Manage Callouts" is translated the same as `menu.manage_callouts` and "Callouts Off" is translated the same as `callouts.callouts_off` and "Allow callouts" is translated the same as `callouts.allow_callouts`. Quotes written as \" {NumberedPlaceholder="<b>","</b>","<br/>"} -->
  <string name="help_text_automatic_callouts_how_1">"&lt;b>Turning callouts on or off&lt;/b>:&lt;br/> Turning callouts off will silence the app. Callouts can be turned on or off in the \"Manage Callouts\" section of the \"Settings\" screen where you can tap the \"Allow Callouts\" toggle to turn callouts on or off. You can also turn callouts on or off by using the \"skip forward\" command (double tap and hold) if your headphones have media control buttons. Alternatively, you can use the \"Sleep\" button in the upper right hand corner of the home screen to stop Soundscape from making callouts until you choose to wake it up again."</string>

<!-- Notification, Information how to turn on callouts continued. Ensure that "Manage Callouts" is translated the same as `menu.manage_callouts` and "Allow callouts" is translated the same as `callouts.allow_callouts`. Quotes written as \" {NumberedPlaceholder="<b>","</b>","<br/>"} -->
  <string name="help_text_automatic_callouts_how_2">"&lt;b>Managing which callouts you hear&lt;/b>:&lt;br/> To choose the types of things Soundscape will automatically callout, go to the \"Settings\" screen using the menu on the \"Home\" screen. The \"Manage Callouts\" section of the \"Settings\" screen contains a list of types of things the app can callout. Each item has a toggle button that you can turn on or off. If you wish to turn off all callouts, tap the \"Allow Callouts\" toggle at the top of the list."</string>

<!-- Notification, Information about what My Location does. Ensure that "My Location" is translated the same as `directions.my_location`. Quotes written as \" {NumberedPlaceholder="<em>","</em>"} -->
  <string name="help_text_my_location_what">"The &lt;em>\"My Location\"&lt;/em> button quickly gives you information that helps you figure out where you currently are. &lt;em>\"My Location\"&lt;/em> tells you about your current location including things like the direction you are facing, where nearby roads or intersections are, and where nearby points of interest are."</string>

<!-- Notification, Information on when you would need to use My Location. Ensure that "My Location" is translated the same as `directions.my_location`. Quotes written as \" {NumberedPlaceholder="<em>","</em>"} -->
  <string name="help_text_my_location_when">"&lt;em>\"My Location\"&lt;/em> is useful when you need to figure out where you are or what cardinal direction you are facing."</string>

<!-- Notification, Information how to use My Location. Ensure that "My Location" is translated the same as `directions.my_location`. Quotes written as \" {NumberedPlaceholder="<em>","</em>"} -->
  <string name="help_text_my_location_how">"As with all four of the buttons at the bottom of the home screen, hold your phone with the screen flat (facing towards the sky) and the top of the phone pointing in the direction you are facing before you press the &lt;em>\"My Location\"&lt;/em> button. This acts like a compass telling the app which direction you are facing. Simply, tap the &lt;em>\"My Location\"&lt;/em> button and listen."</string>

<!-- Notification, Information about what Nearby Markers does. Ensure that "Nearby Markers" is translated the same as `callouts.nearby_markers`. Quotes written as \" {NumberedPlaceholder="<em>","</em>"} -->
  <string name="help_text_nearby_markers_what">"The &lt;em>\"Nearby Markers\"&lt;/em> button tells you about up to four markers that are closest to you. &lt;em>\"Nearby Markers\"&lt;/em> is intended to help you orient yourself using places you already know about."</string>

<!-- Notification, Information about when to use Nearby Markers. Ensure that "Nearby Markers" is translated the same as `callouts.nearby_markers`. Quotes written as \" {NumberedPlaceholder="<em>","</em>"} -->
  <string name="help_text_nearby_markers_when">"When you are trying to get your bearings and orient yourself to your surroundings, use &lt;em>\"Nearby Markers\"&lt;/em> to hear about the locations of places you know of."</string>

<!-- Notification, Information about how to use Nearby Markers. Ensure that "Nearby Markers" is translated the same as `callouts.nearby_markers`. Quotes written as \" {NumberedPlaceholder="<em>","</em>"} -->
  <string name="help_text_nearby_markers_how">"As with all four of the buttons at the bottom of the home screen, hold your phone with the screen flat (facing towards the sky) and the top of the phone pointing in the direction you are facing before you press the &lt;em>\"Nearby Markers\"&lt;/em> button. This acts like a compass telling the app which direction you are facing. Simply, tap the &lt;em>\"Nearby Markers\"&lt;/em> button and you will hear up to four markers near you."</string>

<!-- Notification, Information about what Around Me does. Ensure that "Around Me" is translated the same as `help.orient.page_title`. Quotes written as \" {NumberedPlaceholder="<em>","</em>"} -->
  <string name="help_text_around_me_what">"The &lt;em>\"Around Me\"&lt;/em> button tells you about one thing in each of the four quadrants around you (ahead, to the right, behind, and to the left). &lt;em>\"Around Me\"&lt;/em> is intended to help you orient yourself to your surroundings."</string>

<!-- Notification, Information about when to use Around Me. Ensure that "Around Me" is translated the same as `help.orient.page_title`. Quotes written as \" {NumberedPlaceholder="<em>","</em>"} -->
  <string name="help_text_around_me_when">"When you are trying to get your bearings and orient yourself to your surroundings, use &lt;em>\"Around Me\"&lt;/em> to hear about the things around you."</string>

<!-- Notification, Information about how to use Around Me. Ensure that "Around Me" is translated the same as `help.orient.page_title`. Quotes written as \" {NumberedPlaceholder="<em>","</em>"} -->
  <string name="help_text_around_me_how">"As with all four of the buttons at the bottom of the home screen, hold your phone with the screen flat (facing towards the sky) and the top of the phone pointing in the direction you are facing before you press the &lt;em>\"Around Me\"&lt;/em> button. This acts like a compass telling the app which direction you are facing. Simply, tap the &lt;em>\"Around Me\"&lt;/em> button and you will hear four points of interest arranged around you."</string>

<!-- Notification, Information about what Ahead of Me does. Ensure that "Ahead of Me" is translated the same as `help.explore.page_title`. Quotes written as \" {NumberedPlaceholder="<em>","</em>"} -->
  <string name="help_text_ahead_of_me_what">"The &lt;em>\"Ahead of Me\"&lt;/em> button tells you about four things ahead of you. &lt;em>\"Ahead of Me\"&lt;/em> is intended to help you explore the way ahead of yourself when you are learning about a new area."</string>

<!-- Notification, Information about when to use Ahead of Me. Ensure that "Ahead of Me" is translated the same as `help.explore.page_title`. Quotes written as \" {NumberedPlaceholder="<em>","</em>"} -->
  <string name="help_text_ahead_of_me_when">"When you are walking down the street, try using &lt;em>\"Ahead of Me\"&lt;/em> to discover the places and things coming up on either side of the street ahead."</string>

<!-- Notification, Information about how to use Ahead of Me. Ensure that "Ahead of Me" is translated the same as `help.explore.page_title`. Quotes written as \" {NumberedPlaceholder="<em>","</em>"} -->
  <string name="help_text_ahead_of_me_how">"As with all four of the buttons at the bottom of the home screen, hold your phone with the screen flat (facing towards the sky) and the top of the phone pointing in the direction you are facing before you press the &lt;em>\"Ahead of Me\"&lt;/em> button. This acts like a compass telling the app which direction you are facing. Simply, tap the &lt;em>\"Ahead of Me\"&lt;/em> button and you will hear several points of interest all roughly ahead of you."</string>

<!-- Notification, Information about what headphone media controls do in Soundscape. Keep HTML tags. {NumberedPlaceholder="Soundscape", "<br>"} -->
  <string name="help_text_remote_control_what">"You can access certain features in Soundscape with the help of the media control buttons on your headphones. This functionality works with any wired or Bluetooth headphones that have media control buttons like Play, Pause, Next, Previous and others. Different headphones may include different buttons so please refer to the list of actions below to determine which ones are available to you.&lt;br>Also note that this feature only works with headphones that support Apple's media controls (such as play and pause)."</string>

<!-- Notification, Information about when to use media controls on headphones. {NumberedPlaceholder="Soundscape"} -->
  <string name="help_text_remote_control_when">"Headphone media controls can be used while Soundscape is running. This is true whether you are currently in Soundscape or while Soundscape is in the background and even while your device is locked. Note however that headphone media control buttons will not work with Soundscape if you are playing audio like music, podcasts or videos with another app."</string>

<!-- Notification, Information about how to use media controls on headphones. Ensure that "My Location" is translated the same as `directions.my_location` and "Around Me" is translated the same as `help.orient.page_title`. Quotes written as \" {NumberedPlaceholder="<p>","<br>","&#x23EF","</p>","&#x23ED","<em>","</em>","&#x23EE","&#x23E9","&#x23EA"} -->
  <string name="help_text_remote_control_how">"&lt;p>You can access the following features in Soundscape using your the media control buttons on your headphones:&lt;p>&lt;br>&amp;#x23EF Play/Pause: Mute any current callouts and if the audio beacon is set, toggle the beacon audio. &lt;/p>&lt;p>&amp;#x23ED Next: Callout &lt;em>\"My Location\"&lt;/em>.&lt;/p>&lt;p>&amp;#x23EE Previous: Repeat last callout.&lt;/p>&lt;p>&amp;#x23E9 Skip Forward: Toggle callouts On and Off.&lt;/p>&lt;p>&amp;#x23EA Skip Backward: Callout &lt;em>\"Around Me\"&lt;/em>.&lt;/p>"</string>

<!-- Notification, Markers content {NumberedPlaceholder="Soundscape"} -->
  <string name="help_text_markers_content_1">"With Soundscape, you can mark your world and anything you care about."</string>

<!-- Notification, Markers content continued -->
  <string name="help_text_markers_content_2">"You can mark things that are personal and relevant to you like your home, your office and your preferred grocery store. You can mark any place or address, but you can also mark things that might traditionally not be available in maps, for example, entrances to buildings or parks, push-to-walk buttons, pedestrian crossings or bridges, bus stops or even your dog’s favorite tree and use these as references along your walk."</string>

<!-- Notification, Markers content continued {NumberedPlaceholder="Soundscape"} -->
  <string name="help_text_markers_content_3">"To experience marked places, Soundscape will automatically call out marked places as you walk by or approach them, or you can also use the Nearby markers button at the bottom of the Soundscape home screen to hear a spatial callout of marked places around you. In addition, you have the ability to set an audio beacon on any marked place. When you do this, the Soundscape audio beacon you are familiar with, will be heard and you can operate it as usual."</string>

<!-- Notification, Creating Markers help content, Quotation marks are written as \" -->
  <string name="help_text_creating_markers_content_1">"You can create markers in three ways: searching for the place you would like to save using the search bar, finding somewhere using the \"Places Nearby\" button, or using the \"Use Current Location\" button, all of which can be found on the Soundscape home screen. Once you have found the place you would like, selecting it will take you to the \"Location Details\" page. On this page, select the button called \"Save Marker\"."</string>

<!-- Notification, Creating Markers help content continued, Quotation marks are written as \" -->
  <string name="help_text_creating_markers_content_2">"You will now have the option to customize this marker. This step is optional. If you want to, you can change the name of the marker and also add an annotation that will be called out along with the marker to provide some extra information. Once you are done, select the \"Done\" button to save your Marker. "</string>

<!-- Notification, Customizing Markers help content. "Markers & Routes" should be translated the same as the string with key 'search.view_markers'. Quotes written as \" -->
  <string name="help_text_customizing_markers_content_1">"If you want to rename a marker you previously created, or add an annotation to it, then you can do so by selecting the marker from the \"Markers\" tab of the \"Markers &amp; Routes\" page, then selecting the \"Edit Marker\" button. You can use this to give markers descriptive or useful nicknames, as well as giving them a longer description using the annotation field."</string>

<!-- Notification, Customizing Markers help content continued -->
  <string name="help_text_customizing_markers_content_2">"From this Edit screen, you can also delete a marker if you no longer need it."</string>

<!-- Help content explaining what the "routes" feature is -->
  <string name="help_text_routes_content_what">"Routes are a series of waypoints. You will be informed on arrival to each waypoint, and the Audio Beacon will automatically advance to the next waypoint."</string>

<!-- Help content explaining when a user might choose to use the routes feature -->
  <string name="help_text_routes_content_when">"You may want to create and use a route somewhere you know to make sure you keep on track, or you may want to use it as a tool to help familiarise yourself along a new journey."</string>

<!-- Help content explaining how a user can create a route. Quotes written as \" -->
  <string name="help_text_routes_content_how_1">"&lt;b>Creating a route&lt;/b>:&lt;br/> First, go to \"Markers &amp; Routes\", select the \"Routes\" tab, and then select the \"New Route\" button. Give the route a name and an optional description, then add waypoints as you go or pick them from your list of Markers. You can rearrange the order of the waypoints along a route at any time by editing the route."</string>

<!-- Help content explaining how a user can edit a route. Quotes written as \" -->
  <string name="help_text_routes_content_how_2">"&lt;b>Editing a route&lt;/b>:&lt;br/> Select your route on the \"Markers &amp; Routes\" page and then select \"Edit Route\". From here you can add and remove waypoints, as well as editing the name and description of the route."</string>

<!-- Help content explaining how a user can share a route. "Share" should be translated in the same way as it is for the key `share.title`. Quotes written as \" -->
  <string name="help_text_routes_content_how_3">"&lt;b>Sharing a route&lt;/b>:&lt;br/> Select your route on the \"Markers &amp; Routes\" page and then select the option to \"Share\" using all of the usual share options available to you."</string>

<!-- Help content describing how Apple AirPods work with Soundscape and which versions are supported {NumberedPlaceholder="Soundscape","AirPods"} -->
  <string name="help_using_headsets_airpods_what">"Soundscape supports spatial audio with dynamic head tracking when using compatible AirPods. When connected to Soundscape, sensors in the AirPods tell Soundscape the direction your head is facing. This helps Soundscape to improve your audio experience making it more natural as you move around in the world. When you use Soundscape with AirPods connected, you do not need to hold your phone for Soundscape to work correctly."</string>

<!-- Information on when users can use Apple AirPods headphones with Soundscape, {NumberedPlaceholder="Soundscape","AirPods"} -->
  <string name="help_using_headsets_airpods_when">"You can use AirPods with Soundscape anytime you would normally use Soundscape. Using AirPods provides you with high quality audio and allows you to have a more hands-free experience with Soundscape."</string>

<!-- Information on how to connect Apple AirPods with Soundscape, "Head Tracking Headphones" should be translated the same as the string with key "menu.devices", {NumberedPlaceholder="Soundscape","AirPods"} -->
  <string name="help_using_headsets_airpods_how_1">"&lt;b>Connecting a Device&lt;/b>:&lt;br/> Go to the \"Head Tracking Headphones\" item in the Soundscape menu to connect your AirPods and follow the instructions on screen. Note that you will need to pair your AirPods to your phone in the Bluetooth settings before connecting them in Soundscape."</string>

<!-- Information on how to use the media buttons on Apple AirPods with Soundscape (e.g. clicking the pressure sensor on one of the AirPods for play/pause), Quotes written as \", "Using Media Controls" should be translated the same as string with key "help.remote.page_title", {NumberedPlaceholder="Soundscape","AirPods"} -->
  <string name="help_using_headsets_airpods_how_2">"&lt;b>Using the Media Controls on your Headphones&lt;/b>:&lt;br/> When media controls are enabled in the Soundscape settings, you can use the media controls on your AirPods to mute or unmute the beacon, call out your location or to repeat the last callout. For more information, see the \"Using Media Controls\" help section."</string>

<!--******************************************************************************-->
<!-- MARK: - OSM Tags-->
<!--******************************************************************************-->

<!-- Open Street Map term. Pedestrians can cross a street here; e.g., zebra crossing. Known as crosswalks in American English, and crossings in British English. -->
  <string name="osm_tag_crossing">"Crosswalk"</string>

<!-- Open Street Map term. Used to describe the type of the feature which is currently under construction. -->
  <string name="osm_tag_construction">"Construction"</string>

<!-- Open Street Map term. NOT DEFINED IN OSM -->
  <string name="osm_tag_dangerous_area">"Dangerous Area"</string>

<!-- Open Street Map term. This refers to a village, town or city townhall, which is often the seat of the mayor, or may be merely a community meeting place. -->
  <string name="osm_tag_townhall">"Townhall"</string>

<!-- Open Street Map term. For flights of steps on footways and paths.. -->
  <string name="osm_tag_steps">"Steps"</string>

<!-- Open Street Map term. An elevator (or lift) is used to travel vertically, providing passenger and freight access between pathways at different floor levels. -->
  <string name="osm_tag_elevator">"Elevator"</string>

<!-- Open Street Map term. A walking path is is a generic path, either multi-use or unspecified usage, open to all pedestrians and not intended for motorized vehicles. -->
  <string name="osm_tag_walking_path">"Walking Path"</string>

<!-- Open Street Map term. Is a road or an area mainly or exclusively for pedestrians in which some vehicle traffic may be authorized (e.g. emergency, taxi, delivery, ...). Typically found in shopping areas, town centres, places with tourism attractions and recreation/civic areas, where wide expanses of hard surface are provided for pedestrians to walk. -->
  <string name="osm_tag_pedestrian_street">"Pedestrian Street"</string>

<!-- Open Street Map term. A bicycle path is is a generic path, either multi-use or unspecified usage, open to all cyclists and not intended for motorized vehicles. May be shared with pedestrians. -->
  <string name="osm_tag_bicycle_path">"Bicycle Path"</string>

<!-- Open Street Map term. Used for roads that are used for accessing residential areas and in residential areas but which are not normally used as through routes. -->
  <string name="osm_tag_residential_street">"Residential Street"</string>

<!-- Open Street Map term. Used in two senses: 1. As a service way for access to buildings or places 2. Frontage road parallel to a major road. -->
  <string name="osm_tag_service_road">"Service Road"</string>

<!-- Open Street Map term. Any highway, route, way, or thoroughfare on land which connects one location to another and has been paved or otherwise improved to allow travel by some conveyance, including motorised vehicles, cyclists, pedestrians, horse riders, and others (but not trains). -->
  <string name="osm_tag_road">"Road"</string>

<!-- Open Street Map term. Any road, route, way, or thoroughfare on land which connects one location to another and has been paved or otherwise improved to allow travel by some conveyance, including motorised vehicles, cyclists, pedestrians, horse riders, and others (but not trains). -->
  <string name="osm_tag_highway">"Highway"</string>

<!-- Open Street Map term. Any highway that has a given name. Used as a display name for place or a location. %@ is an highway name, such as "London Highway". -->
  <string name="osm_tag_highway_named">"%s Highway"</string>

<!-- Open Street Map term. Any highway that has a reference number or name. Used as a display name for place or a location. %@ is an highway id, such as "Highway 520" or "Highway B". -->
  <string name="osm_tag_highway_refed">"Highway %s"</string>

<!-- Open Street Map term. An intersection is a junction where two or more roads meet or cross. -->
  <string name="osm_tag_intersection">"Intersection"</string>

<!-- Open Street Map term. A roundabout is a type of circular intersection or junction in which road traffic is permitted to flow in one direction around a central island. -->
  <string name="osm_tag_roundabout">"Roundabout"</string>

<!-- Open Street Map term. Used to describe a road or highway leading to and from a major highway e.g., a freeway or motorway. -->
  <string name="osm_tag_highway_ramp">"Highway Ramp"</string>

<!-- Open Street Map term. Used as to describe the section of highway where two or more roads or highways merge with one another. -->
  <string name="osm_tag_merging_lane">"Merging Lane"</string>

<!-- Open Street Map term. Used to describe a block or building typically housing companies, but offices may be also used by any other kind of organization like charities, government, any NGO etc.. -->
  <string name="osm_tag_office_building">"Office Building"</string>

<!-- Open Street Map term. Used for any generic building that is used as a school. -->
  <string name="osm_tag_school_building">"School Building"</string>

<!-- Open Street Map term. Used as a display name for place or a location. -->
  <string name="osm_tag_covered_pavilion">"Covered Pavilion"</string>

<!-- Open Street Map term. A small local shop carrying a variety of everyday products, mostly including single-serving food items such as milk, bread, snacks, groceries to over-the-counter medications, household items, stationery, and small auto supplies such as fuses. -->
  <string name="osm_tag_convenience_store">"Convenience Store"</string>

<!-- Open Street Map term. A doorway through which people can enter or exit a building. -->
  <string name="osm_tag_building_entrance">"Building Entrance"</string>

<!-- Open Street Map term. Used to designate a place or an area where all employees, passengers or a large crowd assemble in case of an emergency in an installation, building or a public place. -->
  <string name="osm_tag_assembly_point">"Assembly Point"</string>

<!-- Open Street Map term. Used to describe fence-like barriers positioned along paths, footways, cycleways or tracks which serve to either slow cycle access or prevent it entirely depending on spacing and layout. -->
  <string name="osm_tag_cycle_barrier">"Cycle Barrier"</string>

<!-- Open Street Map term. Used to describe a barrier to allow one person at a time to pass. Use this for small turnstiles like the ones in supermarkets or some subways. -->
  <string name="osm_tag_turnstile">"Turnstile"</string>

<!-- Open Street Map term. Used to describe a hole in the road surface which is covered with a series of bars that allow wheeled vehicles but not animals to cross. -->
  <string name="osm_tag_cattle_grid">"Cattle Grid"</string>

<!-- Open Street Map term. A gate is a section in a wall or fence which can be opened to allow or restrict access. They are usually made of wood or metal. -->
  <string name="osm_tag_gate">"Gate"</string>

<!-- Open Street Map term. Used to refer to a public toilet. -->
  <string name="osm_tag_restroom">"Restroom"</string>

<!-- Open Street Map term. Used to describe a facility used by the public, customers, or other authorised users for parking motor vehicles, such as cars and trucks, commonly known as a car park (British English) or parking lot (American English). -->
  <string name="osm_tag_parking_lot">"Parking Lot"</string>

<!-- Open Street Map term. Used to describe the entry/exit point to a parking area. -->
  <string name="osm_tag_parking_entrance">"Parking Entrance"</string>

<!-- Open Street Map term. A place for people to sit. -->
  <string name="osm_tag_bench">"Bench"</string>

<!-- Open Street Map term. Used for the locating the point where taxis wait, not the point where passengers wait. -->
  <string name="osm_tag_taxi_waiting_area">"Taxi Waiting Area"</string>

<!-- Open Street Map term. A place where letters and parcels may be sent or collected.. -->
  <string name="osm_tag_post_office">"Post Office"</string>

<!-- Open Street Map term. A physical box used as a facility for the public to deposit outgoing postal items, such as letters and other small goods, intended for collection by the operator.. -->
  <string name="osm_tag_post_box">"Post Box"</string>

<!-- Open Street Map term. A single small container for depositing garbage that is easily accessible for pedestrians. -->
  <string name="osm_tag_waste_basket">"Waste Basket"</string>

<!-- Open Street Map term. A place where people can bathe under water sprays. May be run as a local amenity by the government, or part of commercial provisions. -->
  <string name="osm_tag_shower">"Shower"</string>

<!-- Open Street Map term. Refers to any parking space designed for bicycles, where one can leave a pedal cycle unattended in reasonable security. -->
  <string name="osm_tag_bike_parking">"Bike Parking"</string>

<!-- Open Street Map term. An informal place with sit-down facilities selling beverages and light meals and/or snacks. -->
  <string name="osm_tag_cafe">"Cafe"</string>

<!-- Open Street Map term. Generally a formal eating places with sit-down facilities selling full meals served by waiters and often licensed (where allowed) to sell alcoholic drinks. -->
  <string name="osm_tag_restaurant">"Restaurant"</string>

<!-- Open Street Map term. A public telephone, phone box, or telephone on a stand or wall. Usually you pay to use them, often only via a pre-pay card. -->
  <string name="osm_tag_telephone">"Telephone"</string>

<!-- Open Street Map term. Used to map a fuel station, also known as a filling station, petrol station, gas station and petrol garage. It is the retail-type facility where motor vehicles can be refueled. -->
  <string name="osm_tag_gas_station">"Gas Station"</string>

<!-- Open Street Map term. A financial establishment where customers can, among other services, deposit and withdraw money, take loans, make investments and transfer funds. This definition encompasses banks, credit unions, building societies, and other similar establishments. It does not include money lenders or financial offices that are not banks -->
  <string name="osm_tag_bank">"Bank"</string>

<!-- Open Street Map term. An automated teller machine (ATM), or automatic banking machine (ABM), or "cash machine", is a computerised telecommunications device that provides the clients of a financial institution with access to financial transactions in a public space without the need for a cashier, human clerk or bank teller. -->
  <string name="osm_tag_atm">"ATM"</string>

<!-- Open Street Map term. Used as a display name for place or a location. %@ is a bank name, such as "Chase ATM". -->
  <string name="osm_tag_atm_named">"%s ATM"</string>

<!-- Open Street Map term. Used as a display name for place or a location. %@ is an ATM id, such as "ATM 7" or "ATM B". -->
  <string name="osm_tag_atm_refed">"ATM %s"</string>

<!-- Open Street Map term. A bus stop is a place where passengers can board or alight from a bus. Its position may be marked by a shelter, pole, bus lay-by, or road markings. -->
  <string name="osm_tag_bus_stop">"Bus Stop"</string>

<!-- Open Street Map term. Used as a display name for place or a location. %@ is a bus stop name, such as "London Bus Stop". -->
  <string name="osm_tag_bus_stop_named">"%s Bus Stop"</string>

<!-- Open Street Map term. Used as a display name for place or a location. %@ is a bus stop id, such as "Bus Stop 7" or "Bus Stop B". -->
  <string name="osm_tag_bus_stop_refed">"Bus Stop %s"</string>

<!-- Open Street Map term. Used for a container or centre that accepts waste for recycling, and donations of used goods. -->
  <string name="osm_tag_recycling_bin">"Recycling Bin"</string>

<!-- Open Street Map term. A water feature with cultural, decorational or historical significance or which serves a recreational purpose. -->
  <string name="osm_tag_fountain">"Fountain"</string>

<!-- Open Street Map term. This covers places such as mosques, churches, cathedrals, synagogues, temples, etc. -->
  <string name="osm_tag_place_of_worship">"Place of Worship"</string>

<!-- Open Street Map term. Used for places where humans can obtain potable water for consumption. -->
  <string name="osm_tag_water_fountain">"Water Fountain"</string>

<!-- Open Street Map term. A facility used to clean the exterior and, in some cases, the interior of motor vehicles. -->
  <string name="osm_tag_car_wash">"Car Wash"</string>

<!-- Open Street Map term. A machine which dispenses items such as snacks, beverages, alcohol, cigarettes, lottery tickets, cologne, consumer products and even gold and gems to customers automatically, after the customer inserts currency or credit into the machine. -->
  <string name="osm_tag_vending_machine">"Vending Machine"</string>

<!-- Open Street Map term. Outdoor (sometimes indoor) areas specifically designed for children to play. -->
  <string name="osm_tag_playground">"Playground"</string>

<!-- Open Street Map term. An area designed for practising a particular sport, normally designated with appropriate markings. Examples include tennis courts, basketball courts, soccer pitches, and riding arenas. -->
  <string name="osm_tag_sports_field">"Sports Field"</string>

<!-- Open Street Map term. A place built for swimming as a recreational activity or sport. -->
  <string name="osm_tag_swimming_pool">"Swimming Pool"</string>

<!-- Open Street Map term. A distinguishable planned space, usually outdoors, set aside for the display, cultivation, and enjoyment of plants and other forms of nature. -->
  <string name="osm_tag_garden">"Garden"</string>

<!-- Open Street Map term. An area of open space for recreational use, usually designed and in semi-natural state with grassy areas, trees and bushes. Parks are usually urban, but not always. -->
  <string name="osm_tag_park">"Park"</string>

<!-- Open Street Map term. A table with benches, ideal for food and rest. -->
  <string name="osm_tag_picnic_table">"Picnic Table"</string>

<!-- Open Street Map term. A locality that is suitable for outdoors eating and may have any of a number of facilities to aid a picnic. -->
  <string name="osm_tag_picnic_area">"Picnic Area"</string>

<!--******************************************************************************-->
<!-- MARK: - Banners-->
<!--******************************************************************************-->

<!-- Scavenger Hunt Banner -->
  <string name="banner_custom_behavior_scavenger_hunt">"Scavenger hunt is active."</string>

<!-- Scavenger Hunt Banner, Hint -->
  <string name="banner_custom_behavior_scavenger_hunt_hint">"Double tap to read about or pause the scavenger hunt."</string>

<!-- Default banner when offline -->
  <string name="banner_offline_default_message">"Soundscape is working offline. Learn more"</string>

<!-- Offline banner when in Help -->
  <string name="banner_offline_help_message">"Soundscape is working offline."</string>

<!-- Offline banner when searching -->
  <string name="banner_offline_search_message">"Soundscape is working offline. Locations are limited to places you have walked by before or have already marked. Learn more"</string>

<!-- Banner when Soundscape goes back online -->
  <string name="banner_online_message">"Soundscape is back online"</string>

<!--******************************************************************************-->
<!-- MARK: - Share-->
<!--******************************************************************************-->

<!-- Title, Share the app with others -->
  <string name="share_title">"Share"</string>

<!-- Title, Share the app with others {NumberedPlaceholder="Soundscape"} -->
  <string name="share_prompt_title">"Enjoying Soundscape?"</string>

<!-- Message, Share the app with others {NumberedPlaceholder="Soundscape"} -->
  <string name="share_prompt_message">"Tell your friends and family about Soundscape"</string>

<!-- Message, Share the app with others {NumberedPlaceholder="Soundscape"} -->
  <string name="share_action_message">"Try Soundscape, an app I enjoy using for navigation with 3D sound:"</string>

<!-- MARK: - Local Push Notifications-->
<!--******************************************************************************-->

<!-- A title for a notification that will be displayed to the user after some time to remind to use the app {NumberedPlaceholder="Soundscape"} -->
  <string name="push_local_home_title">"Try Soundscape at home"</string>

<!-- A description for a notification that will be displayed to the user after some time to remind to use the app -->
  <string name="push_local_home_body">"Just choose a nearby destination, start the beacon and you'll hear it in the direction of your destination."</string>

<!-- A title for a notification that will be displayed to the user after some time to remind to use the app {NumberedPlaceholder="Soundscape"} -->
  <string name="push_local_walk_title">"Try Soundscape on your next walk"</string>

<!-- A description for a notification that will be displayed to the user after some time to remind to use the app -->
  <string name="push_local_walk_body">"Just start the app and enjoy the experience. You don't even have to choose a destination."</string>

<!--******************************************************************************-->
<!-- MARK: - What's New-->
<!--******************************************************************************-->

<!-- Description of how users can download new voices. "Settings" and "Spoken Content" should be translated in the same way they are translated in the iOS Settings app. {NumberedPlaceholder="iOS"} -->
  <string name="whats_new_3_2_0_2_description">"Additional voices, including enhanced quality voices, can be downloaded in the Spoken Content section of the iOS accessibility settings."</string>

<!-- MARK: - FAQs-->

<!-- Title of the Frequently Asked Questions page -->
  <string name="faq_title">"Frequently Asked Questions"</string>

<!-- Abbreviated title "FAQ" standing for "Frequently Asked Questions" -->
  <string name="faq_title_abbreviated">"FAQ"</string>

<!-- Title of the "Tips & Tricks" section in the help content -->
  <string name="faq_tips_title">"Tips"</string>

<!-- MARK: What is Soundscape?-->

<!-- Soundscape - The app that explores the use of innovative audio-based technology to enable people, particularly those with blindness or low vision, to build a richer awareness of their surroundings, thus becoming more confident and empowered to get around by using 3D audio cues to enrich ambient awareness and provide a new way to relate to the environment. {NumberedPlaceholder="Soundscape"} -->
  <string name="faq_section_what_is_soundscape">"What is Soundscape and how should I use it?"</string>

<!-- Soundscape - The app that explores the use of innovative audio-based technology to enable people, particularly those with blindness or low vision, to build a richer awareness of their surroundings, thus becoming more confident and empowered to get around by using 3D audio cues to enrich ambient awareness and provide a new way to relate to the environment. {NumberedPlaceholder="Soundscape"} -->
  <string name="faq_when_to_use_soundscape_question">"When should I use Soundscape?"</string>

<!-- Soundscape - The app that explores the use of innovative audio-based technology to enable people, particularly those with blindness or low vision, to build a richer awareness of their surroundings, thus becoming more confident and empowered to get around by using 3D audio cues to enrich ambient awareness and provide a new way to relate to the environment. ’Lighting up your way with sound’ is a marketing tagline for the app. Intersection - A junction where two or more roads meet or cross. 3D sound is where the audio through your headphones sounds as though it is coming from a given direction, as if it was actually coming from a speaker. Quotes written as \" {NumberedPlaceholder="Soundscape"} -->
  <string name="faq_when_to_use_soundscape_answer">"Soundscape has features and benefits that span a variety of scenarios and time scales. Furthermore, Soundscape’s value to you may evolve over time so how you use it today may differ from how you will use it in three months. People often think about apps in terms of \"what problem is this app good at solving?\" Soundscape certainly can be used on a case by case basis when you have a specific information need – such as keeping track of a destination as you make your way there, helping to orient yourself when you emerge from a metro station, getting your bearings when exiting a car, or finding the street names for, or distance to, the next intersection. However, the philosophy behind Soundscape is one of \"lighting up your world with sound\", designed to be used anytime you are out and about to provide ambient awareness of your surroundings, such as keeping you aware of the names of the streets you are on, the direction you are heading, and the names of businesses you are passing. In this use mode, our users have referred to Soundscape as a \"nice companion app\", which supports \"serendipity\", to \"fill in the gaps in your mental map\" and provide more \"confidence when walking\". Here are some other examples of how our users are incorporating Soundscape into their life:\n\n\"Soundscape helped me get back on track after I got off the bus and headed off in the wrong direction.\"\n\n\"Even in the town where I have lived for 3 years, I have built an improved picture of what is around me [with Soundscape].\"\n\n\"The 3D sound enhances my experience of a walk, as I feel more connected to my environment…I am more likely to try a new route now that I have the app to use.\"\n\n\"I miss the serendipity of walking around and noticing things. Having Soundscape is nice – it requires no effort to hear about things around me. The relational information is useful and is a great app for situational awareness and exploring commercial corridors.\"\n\n\"[I used Soundscape] to locate a pub in the middle of York. [I] used a range of its options to first locate and then actually find it. It took me to within 3 meters of the door – brilliant!\""</string>

<!-- Marker - A location that has been marked as important by the user or application. This can be an address, a business or a custom place such as an entrance, a bus stop or a bench. -->
  <string name="faq_markers_function_question">"What are Markers and how do I get the most out of them?"</string>

<!-- Marker - A location that has been marked as important by the user or application. This can be an address, a business or a custom place such as an entrance, a bus stop or a bench. 'The list' is referring to the list of places that appears when you add a new Marker. Quotes written as \" {NumberedPlaceholder="Soundscape"} -->
  <string name="faq_markers_function_answer">"Markers are places that you have saved. They could be places that are discoverable within the app, or they could be entirely new places you have added yourself. You can save your current location as a marker by selecting the \"Use Current Location\" button on the home screen and then selecting \"Save as Marker\". You can save other locations as a marker by searching for the place you would like to save using the search bar, or finding somewhere using the \"Places Nearby\" button, both of which can be found on the Soundscape home screen. Once you have found the place you would like, selecting it will take you to the \"Location Details\" page. On this page, select the button called \"Save as Marker\"."</string>

<!-- MARK: Getting the Best Experience-->

<!-- Soundscape - The app that explores the use of innovative audio-based technology to enable people, particularly those with blindness or low vision, to build a richer awareness of their surroundings, thus becoming more confident and empowered to get around by using 3D audio cues to enrich ambient awareness and provide a new way to relate to the environment. {NumberedPlaceholder="Soundscape"} -->
  <string name="faq_section_getting_the_best_experience">"How do I get the best out of Soundscape?"</string>

<!-- A 'beacon' is an audio signal that helps fix the position of a location - the audio signal is played from the direction of a location which helps navigating towards that direction. -->
  <string name="faq_what_can_I_set_question">"What can I set as a beacon?"</string>

<!-- An 'audio beacon' is an audio signal that helps fix the position of a location - the audio signal is played from the direction of a location which helps navigating towards that direction. Intersection - A junction where two or more roads meet or cross., Marker - A location that has been marked as important by the user or application. This can be an address, a business or a custom place such as an entrance, a bus stop or a bench. Point of interest - A specific location that someone may find useful or interesting. Quotation marks are written as \" -->
  <string name="faq_what_can_I_set_answer">"You can set an audio beacon on any business, place, point of interest, address, or intersection. There are a few ways you can add a location as a marker. First, view the details for a location by either using the search bar to search for a place, or tapping one of the \"Places Nearby\", \"Saved Markers\", or \"Current Location\" buttons and selecting a location. From the location details screen you can select the \"Start Audio Beacon\" button. Tapping this will return you to the home screen and turn on an audible beacon coming from the direction of the place you selected. The name of the place you have selected along with its distance and physical address, if available, will now be displayed on the main app screen."</string>

<!-- A 'beacon' is an audio signal that helps fix the position of a location - the audio signal is played from the direction of a location which helps navigating towards that direction. -->
  <string name="faq_how_to_use_beacon_question">"How do I use a beacon like a pro?"</string>

<!-- A 'beacon' is an audio signal that helps fix the position of a location - the audio signal is played from the direction of a location which helps navigating towards that direction. 'As the crow flies' is as expression which means roughly 'in a straight line'.'Spatilized' is referring to 'spatial audio' or '3D audio' which is where the audio through your headphones sounds as though it is coming from a given direction, as if it was actually coming from a speaker. 'Sweep the phone' is referring to rotating the phone around to point it in different directions. Soundscape - The app that explores the use of innovative audio-based technology to enable people, particularly those with blindness or low vision, to build a richer awareness of their surroundings, thus becoming more confident and empowered to get around by using 3D audio cues to enrich ambient awareness and provide a new way to relate to the environment. Quotes written as \" {NumberedPlaceholder="Soundscape"} -->
  <string name="faq_how_to_use_beacon_answer">"You can think of the audible beacon as a \"lighthouse for the ears\", notifying you of where your destination is relative to your location, as the crow flies. Like a lighthouse, it does not tell you how to get there – you may need to make many navigation choices along the way, just as a sailboat will have to make many strategic \"tacks\" to get closer to the lighthouse. The continuous rhythmic sound of the audible beacon is spatialized from the direction of the destination, and helps you stay aware of the location of the destination relative to you as you walk. When you are walking directly toward the destination, or you point the phone toward the destination, a higher pitched \"ring\" sound will be heard. This feature allows you to pinpoint the direction of the destination since the direction of the rhythmic sound can sometimes be difficult to perceive in loud environments. When searching for the higher pitched \"ring\", hold the phone flat and sweep the phone slowly; turning your head to point in the same direction of the phone will ensure that you have the best spatial audio experience.\n\nThe lighthouse metaphor for the beacon’s design has several natural implications:\n\n1. There is no \"correct\" direction to travel when using the beacon, instead, with Soundscape you choose how to get there;\n2. The higher pitched \"ring\" helps you pinpoint the direction of the destination only – it is not an indication of how you should get there;\n3. If you generally know how to get to your destination, you may wish to mute the beacon for the majority of your trip and turn it on only as you get closer to your destination."</string>

<!-- A 'beacon' is an audio signal that helps fix the position of a location - the audio signal is played from the direction of a location which helps navigating towards that direction. -->
  <string name="faq_why_does_beacon_disappear_question">"Why does the audible beacon disappear sometimes?"</string>

<!-- A 'beacon' is an audio signal that helps fix the position of a location - the audio signal is played from the direction of a location which helps navigating towards that direction. Soundscape - The app that explores the use of innovative audio-based technology to enable people, particularly those with blindness or low vision, to build a richer awareness of their surroundings, thus becoming more confident and empowered to get around by using 3D audio cues to enrich ambient awareness and provide a new way to relate to the environment. {NumberedPlaceholder="Soundscape"} -->
  <string name="faq_why_does_beacon_disappear_answer">"Soundscape’s audible beacon is fundamentally a directional cue, telling you where your destination is relative to the direction you are facing. When Soundscape is uncertain about what direction you are facing, it lowers the volume of the beacon. Most often this occurs if you have been walking with the phone stored in a pocket or bag, and you stop moving, such as to cross a street. The beacon will get louder once you start moving again, or if you hold the phone flat and point it in the direction you are facing."</string>

<!-- A 'beacon' is an audio signal that helps fix the position of a location - the audio signal is played from the direction of a location which helps navigating towards that direction. -->
  <string name="faq_beacon_on_address_question">"Can I set a beacon on an address?"</string>

<!-- Marker - A location that has been marked as important by the user or application. This can be an address, a business or a custom place such as an entrance, a bus stop or a bench., A 'beacon' is an audio signal that helps fix the position of a location - the audio signal is played from the direction of a location which helps navigating towards that direction. 'Voiceover' is an iPhone feature to help people who are visually impaired use the iPhone. Quotes written as \" {NumberedPlaceholder="VoiceOver"} -->
  <string name="faq_beacon_on_address_answer">"Yes you can. Addresses are not listed by default but can be found using the search field. To save this address so you don’t need to search for it again, you can add it as a marker from the home screen by selecting the \"add to markers\" button, or using VoiceOver actions on the beacon on the home screen."</string>

<!-- A 'beacon' is an audio signal that helps fix the position of a location - the audio signal is played from the direction of a location which helps navigating towards that direction. -->
  <string name="faq_beacon_on_home_question">"How do I set a beacon on my home?"</string>

<!-- A 'beacon' is an audio signal that helps fix the position of a location - the audio signal is played from the direction of a location which helps navigating towards that direction. Soundscape - The app that explores the use of innovative audio-based technology to enable people, particularly those with blindness or low vision, to build a richer awareness of their surroundings, thus becoming more confident and empowered to get around by using 3D audio cues to enrich ambient awareness and provide a new way to relate to the environment. Marker - A location that has been marked as important by the user or application; this can be an address, a business or a custom place such as an entrance, a bus stop or a bench. "Start Audio Beacon" should be translated the same as "location_detail.action.beacon". Quotes written as \" {NumberedPlaceholder="Soundscape"} -->
  <string name="faq_beacon_on_home_answer">"Soundscape supports setting beacons on addresses. To set a beacon on your home, or any other address, search for a location from the main Soundscape screen. On the \"Location Details\" screen, tap the \"Start Audio Beacon\" button."</string>

<!-- A 'beacon' is an audio signal that helps fix the position of a location - the audio signal is played from the direction of a location which helps navigating towards that direction. Soundscape - The app that explores the use of innovative audio-based technology to enable people, particularly those with blindness or low vision, to build a richer awareness of their surroundings, thus becoming more confident and empowered to get around by using 3D audio cues to enrich ambient awareness and provide a new way to relate to the environment. {NumberedPlaceholder="Soundscape"} -->
  <string name="faq_how_close_to_destination_question">"When I set a beacon on a destination, how close will Soundscape get me to the destination? "</string>

<!-- Soundscape - The app that explores the use of innovative audio-based technology to enable people, particularly those with blindness or low vision, to build a richer awareness of their surroundings, thus becoming more confident and empowered to get around by using 3D audio cues to enrich ambient awareness and provide a new way to relate to the environment. A 'beacon' is an audio signal that helps fix the position of a location - the audio signal is played from the direction of a location which helps navigating towards that direction. Callout - a short audio clip with speech and/or sound effect serving as a piece of information. For example, the application can output an audio callout to notify the user that the battery is low. {NumberedPlaceholder="Soundscape"} -->
  <string name="faq_how_close_to_destination_answer">"Soundscape can determine the location of your destination to within several meters, but not less. When Soundscape determines that you are close to your destination, you will hear a final callout that your destination is nearby, and the beacon will turn off."</string>

<!-- A 'beacon' is an audio signal that helps fix the position of a location - the audio signal is played from the direction of a location which helps navigating towards that direction. -->
  <string name="faq_turn_beacon_back_on_question">"Can I turn the beacon back on when I am close to my destination?"</string>

<!-- Preserve meter unit - Do not convert. A 'beacon' is an audio signal that helps fix the position of a location - the audio signal is played from the direction of a location which helps navigating towards that direction. "Location Services" refers to the feature of the same name in iOS. It should be translated in the same manner that it is in the Settings app under Settings > Privacy > Location Services.  Soundscape - The app that explores the use of innovative audio-based technology to enable people, particularly those with blindness or low vision, to build a richer awareness of their surroundings, thus becoming more confident and empowered to get around by using 3D audio cues to enrich ambient awareness and provide a new way to relate to the environment. Quotes written as \" {NumberedPlaceholder="Soundscape","10"} -->
  <string name="faq_turn_beacon_back_on_answer">"Yes, you can turn the beacon back on once Soundscape turns it off by selecting the \"unmute beacon button\"; however, since Location Services is only accurate to about 10 meters, we cannot guarantee the behavior of the beacon when you are within a few meters of your destination."</string>

<!-- Intersection - A junction where two or more roads meet or cross. Callout - a short audio clip with speech and/or sound effect serving as a piece of information. For example, the application can output an audio callout to notify the user that the battery is low. Soundscape - The app that explores the use of innovative audio-based technology to enable people, particularly those with blindness or low vision, to build a richer awareness of their surroundings, thus becoming more confident and empowered to get around by using 3D audio cues to enrich ambient awareness and provide a new way to relate to the environment. {NumberedPlaceholder="Soundscape"} -->
  <string name="faq_road_names_question">"Why does Soundscape call out road names twice when I approach an intersection?"</string>

<!-- Intersection - A junction where two or more roads meet or cross. Soundscape - The app that explores the use of innovative audio-based technology to enable people, particularly those with blindness or low vision, to build a richer awareness of their surroundings, thus becoming more confident and empowered to get around by using 3D audio cues to enrich ambient awareness and provide a new way to relate to the environment. 'Spatial audio' is where the audio through your headphones sounds as though it is coming from a given direction, as if it was actually coming from a speaker. 'T' here refers to the shape of the intersection, it's a three way intersection that resembles the shape of the letter 'T'. {NumberedPlaceholder="Soundscape"} -->
  <string name="faq_road_names_answer">"To accommodate a variety of intersection configurations, Soundscape describes intersections as segments of roadways that depart from a common point. Soundscape uses spatial audio to indicate the name of the road that goes to the left, the name of the road that continues straight ahead, and the name of the road that goes to the right, in that order. If the description of the intersection begins with the road you are on rather than one to the left, then the intersection is a T with the road you are on continuing ahead and a road intersecting from the right. Similarly, if the description only includes a road to the left and to the right, you will know that the road you are on ends at a T ahead of you. This method of describing intersections also supports the case when a road changes name at an intersection."</string>

<!-- Soundscape - The app that explores the use of innovative audio-based technology to enable people, particularly those with blindness or low vision, to build a richer awareness of their surroundings, thus becoming more confident and empowered to get around by using 3D audio cues to enrich ambient awareness and provide a new way to relate to the environment. {NumberedPlaceholder="Soundscape"} -->
  <string name="faq_why_not_every_business_question">"Why doesn’t Soundscape announce every business that I pass?"</string>

<!-- Soundscape - The app that explores the use of innovative audio-based technology to enable people, particularly those with blindness or low vision, to build a richer awareness of their surroundings, thus becoming more confident and empowered to get around by using 3D audio cues to enrich ambient awareness and provide a new way to relate to the environment. {NumberedPlaceholder="Soundscape","Open Street Map","OSM"} -->
  <string name="faq_why_not_every_business_answer">"Soundscape is designed not to be too chatty. In addition, it uses Open Street Map as its back-end data source. Open Street Map (OSM, https://www.openstreetmap.org/) is a community-developed and edited map of the world, relying on individuals, to enter and curate the data. If a business or point of interest is not announced by Soundscape, the most probable reason is that the business has not been added, or in some cases updated, by a member of the OSM community yet."</string>

<!-- Callout - a short audio clip with speech and/or sound effect serving as a piece of information. For example, the application can output an audio callout to notify the user that the battery is low. -->
  <string name="faq_callouts_stopping_in_vehicle_question">"Why do some callouts stop when I'm in a vehicle?"</string>

<!-- Intersection - A junction where two or more roads meet or cross. Callout - a short audio clip with speech and/or sound effect serving as a piece of information. For example, Approaching Intersection, Oxford Street goes left, Regents Street Continues ahead, Oxford Street goes right. Or Approaching Intersection, High Street continues ahead, Richmond Avenue goes right. -->
  <string name="faq_callouts_stopping_in_vehicle_answer">"In order to stop the number of callouts becoming overwhelming, some categories, such as intersections, are not announced automatically when you’re traveling in a vehicle."</string>

<!-- Callout - a short audio clip with speech and/or sound effect serving as a piece of information. For example, the application can output an audio callout to notify the user that the battery is low. -->
  <string name="faq_miss_a_callout_question">"What if I don't understand a callout or miss it because of ambient noise?"</string>

<!-- Callout - a short audio clip with speech and/or sound effect serving as a piece of information. For example, the application can output an audio callout to notify the user that the battery is low. Soundscape - The app that explores the use of innovative audio-based technology to enable people, particularly those with blindness or low vision, to build a richer awareness of their surroundings, thus becoming more confident and empowered to get around by using 3D audio cues to enrich ambient awareness and provide a new way to relate to the environment. A 'beacon' is an audio signal that helps fix the position of a location - the audio signal is played from the direction of a location which helps navigating towards that direction. Quotes written as \". {NumberedPlaceholder="Soundscape"} -->
  <string name="faq_miss_a_callout_answer">"Soundscape has a list of your recent callouts so that you can revisit callouts that you might have missed. To find this, tap on the search bar on the Soundscape home screen. At the bottom of this page, there is a section for \"Recent Callouts\" where the callout you missed will be listed."</string>

<!-- MARK: How Soundscape Works-->

<!-- Soundscape - The app that explores the use of innovative audio-based technology to enable people, particularly those with blindness or low vision, to build a richer awareness of their surroundings, thus becoming more confident and empowered to get around by using 3D audio cues to enrich ambient awareness and provide a new way to relate to the environment. {NumberedPlaceholder="Soundscape"} -->
  <string name="faq_section_how_soundscape_works">"How does Soundscape work?"</string>

<!-- Soundscape - The app that explores the use of innovative audio-based technology to enable people, particularly those with blindness or low vision, to build a richer awareness of their surroundings, thus becoming more confident and empowered to get around by using 3D audio cues to enrich ambient awareness and provide a new way to relate to the environment. {NumberedPlaceholder="Soundscape"} -->
  <string name="faq_supported_phones_question">"What phone does Soundscape run on?"</string>

<!-- iPhone SE, 6S are Apple's models of phones. Soundscape - The app that explores the use of innovative audio-based technology to enable people, particularly those with blindness or low vision, to build a richer awareness of their surroundings, thus becoming more confident and empowered to get around by using 3D audio cues to enrich ambient awareness and provide a new way to relate to the environment. {NumberedPlaceholder="Soundscape","Apple iOS","iPhone SE","iPhone 6S"} -->
  <string name="faq_supported_phones_answer">"Soundscape is currently available for Apple iOS, running on iPhone SE, iPhone 6S and later."</string>

<!-- Soundscape - The app that explores the use of innovative audio-based technology to enable people, particularly those with blindness or low vision, to build a richer awareness of their surroundings, thus becoming more confident and empowered to get around by using 3D audio cues to enrich ambient awareness and provide a new way to relate to the environment. {NumberedPlaceholder="Soundscape"} -->
  <string name="faq_supported_headsets_question">"What headphones should I use with Soundscape?"</string>

<!-- Soundscape - The app that explores the use of innovative audio-based technology to enable people, particularly those with blindness or low vision, to build a richer awareness of their surroundings, thus becoming more confident and empowered to get around by using 3D audio cues to enrich ambient awareness and provide a new way to relate to the environment. 3D spatial audio is where the audio through your headphones sounds as though it is coming from a given direction, as if it was actually coming from a speaker. Callout - a short audio clip with speech and/or sound effect serving as a piece of information. For example, the application can output an audio callout to notify the user that the battery is low. {NumberedPlaceholder="Soundscape"} -->
  <string name="faq_supported_headsets_answer">"Which headphones you use with Soundscape is a matter of personal preference, and each option comes with benefits and trade-offs. The only specific requirement is to use a pair of stereo headphones so that you can take advantage of Soundscape’s 3D spatial audio callouts."</string>

<!-- Soundscape - The app that explores the use of innovative audio-based technology to enable people, particularly those with blindness or low vision, to build a richer awareness of their surroundings, thus becoming more confident and empowered to get around by using 3D audio cues to enrich ambient awareness and provide a new way to relate to the environment. {NumberedPlaceholder="Soundscape"} -->
  <string name="faq_battery_impact_question">"How does Soundscape impact my iPhone’s battery?"</string>

<!-- Sleep - To put the app in an idle state for a period of time. Snooze - To put the app in an idle state that is interrupted by user movement. Soundscape - The app that explores the use of innovative audio-based technology to enable people, particularly those with blindness or low vision, to build a richer awareness of their surroundings, thus becoming more confident and empowered to get around by using 3D audio cues to enrich ambient awareness and provide a new way to relate to the environment. {NumberedPlaceholder="Soundscape","iPhone"} -->
  <string name="faq_battery_impact_answer">"Battery life varies significantly depending on which iPhone you own and how old it is. The biggest drain on your battery is having the screen on, so to maximize the battery life of your phone you should keep the screen locked whenever possible. To help minimize the impact on your iPhone battery Soundscape now has a Sleep Mode and a Snooze Mode. To further reduce the amount of battery you use, when you aren’t using Soundscape, you should force close it via your iPhone’s App Switcher. "</string>

<!-- Sleep - To put the app in an idle state for a period of time. Soundscape - The app that explores the use of innovative audio-based technology to enable people, particularly those with blindness or low vision, to build a richer awareness of their surroundings, thus becoming more confident and empowered to get around by using 3D audio cues to enrich ambient awareness and provide a new way to relate to the environment. {NumberedPlaceholder="Soundscape"} -->
  <string name="faq_sleep_mode_battery_question">"How do I use Sleep Mode to minimize Soundscape’s impact on my phone battery?"</string>

<!-- Sleep - To put the app in an idle state for a period of time. Soundscape - The app that explores the use of innovative audio-based technology to enable people, particularly those with blindness or low vision, to build a richer awareness of their surroundings, thus becoming more confident and empowered to get around by using 3D audio cues to enrich ambient awareness and provide a new way to relate to the environment. "Location Services" refers to the feature of the same name in iOS. It should be translated in the same manner that it is in the Settings app under Settings > Privacy > Location Services. Quotes written as \" {NumberedPlaceholder="Soundscape"} -->
  <string name="faq_sleep_mode_battery_answer">"To put Soundscape in to Sleep Mode select the \"Sleep\" button in the top right hand corner of the screen. When you select this Soundscape will stop using Location Services and mobile data until you choose to wake it up again."</string>

<!-- Snooze - To put the app in an idle state that is interrupted by user movement. Soundscape - The app that explores the use of innovative audio-based technology to enable people, particularly those with blindness or low vision, to build a richer awareness of their surroundings, thus becoming more confident and empowered to get around by using 3D audio cues to enrich ambient awareness and provide a new way to relate to the environment. {NumberedPlaceholder="Soundscape"} -->
  <string name="faq_snooze_mode_battery_question">"How do I use Snooze mode to minimize Soundscape’s impact on my phone battery?"</string>

<!-- Snooze - To put the app in an idle state that is interrupted by user movement. Sleep - To put the app in an idle state for a period of time. Wake Up - To restore the app from a sleep (idle) state. Soundscape - The app that explores the use of innovative audio-based technology to enable people, particularly those with blindness or low vision, to build a richer awareness of their surroundings, thus becoming more confident and empowered to get around by using 3D audio cues to enrich ambient awareness and provide a new way to relate to the environment. Quotes written as \" {NumberedPlaceholder="Soundscape"} -->
  <string name="faq_snooze_mode_battery_answer">"To put Soundscape in to Snooze Mode select the \"Sleep\" button in the top right hand corner of the screen. Once Soundscape’s in Sleep mode, select the \"Wake up when I leave\" button and Soundscape will go in to a low power state until you leave your current location."</string>

<!-- A question about how different headsets affect the phone's battery consumption -->
  <string name="faq_headset_battery_impact_question">"How does my choice of headphones affect the battery life of my phone?"</string>

<!-- An answer to the question about how different headsets affect the phone's battery consumption. -->
  <string name="faq_headset_battery_impact_answer">"In our tests, the battery consumption of Bluetooth headphones is comparable to wired headphones and should not be a significant factor to consider when selecting headphones. That said, both earbud and bone-conducting headphones have wired and wireless model options."</string>

<!-- Soundscape - The app that explores the use of innovative audio-based technology to enable people, particularly those with blindness or low vision, to build a richer awareness of their surroundings, thus becoming more confident and empowered to get around by using 3D audio cues to enrich ambient awareness and provide a new way to relate to the environment. {NumberedPlaceholder="Soundscape"} -->
  <string name="faq_background_battery_impact_question">"How does running Soundscape in the background impact battery life of my phone?"</string>

<!-- 'Location Services' in the name of the iPhone feature that gives an app the iPhones location. Soundscape - The app that explores the use of innovative audio-based technology to enable people, particularly those with blindness or low vision, to build a richer awareness of their surroundings, thus becoming more confident and empowered to get around by using 3D audio cues to enrich ambient awareness and provide a new way to relate to the environment. {NumberedPlaceholder="Soundscape"} -->
  <string name="faq_background_battery_impact_answer">"Soundscape is a location-based app and uses Location Services to determine your location. In our tests, Soundscape does not consume any more battery than the average map application; but if you are concerned about battery consumption when using your phone, the following are a few tips which will help lower usage:\n\n1. Turn the screen display off as much as possible when you are not interacting with the app.\n2. When not using the app, close it down. Soundscape uses location services continually when it is running so that it always knows your location, even when you are not moving. Don’t forget to restart the app when you resume your journey.\n3. In cold weather, keep your phone warm as batteries perform more poorly in colder temperatures."</string>

<!-- Soundscape - The app that explores the use of innovative audio-based technology to enable people, particularly those with blindness or low vision, to build a richer awareness of their surroundings, thus becoming more confident and empowered to get around by using 3D audio cues to enrich ambient awareness and provide a new way to relate to the environment. {NumberedPlaceholder="Soundscape"} -->
  <string name="faq_mobile_data_use_question">"How much mobile data does Soundscape use?"</string>

<!-- Wi-Fi - The set of standards for delivering digital information over high-frequency, wireless local area networks, defined by IEEE 802.11. 'Force close' is referring to the way to completely close an iPhone app rather than just putting it in to the background. "Sleep" should be translated the in the same way as the string for key "sleep.sleep". Soundscape - The app that explores the use of innovative audio-based technology to enable people, particularly those with blindness or low vision, to build a richer awareness of their surroundings, thus becoming more confident and empowered to get around by using 3D audio cues to enrich ambient awareness and provide a new way to relate to the environment. {NumberedPlaceholder="Soundscape"} -->
  <string name="faq_mobile_data_use_answer">"The amount of mobile data used depends on how you use Soundscape. We have designed Soundscape to use only a small amount of data when you’re out and about by doing things like saving points as you walk around so you don’t need to download them again every time you go back to somewhere you’ve already been. To reduce the amount of mobile data you use, make sure you are connected to Wi-Fi whenever possible, particularly to download the app. When you are not using Soundscape, you should use the \"Sleep\" button to put Soundscape to sleep or force close the app."</string>

<!-- Soundscape - The app that explores the use of innovative audio-based technology to enable people, particularly those with blindness or low vision, to build a richer awareness of their surroundings, thus becoming more confident and empowered to get around by using 3D audio cues to enrich ambient awareness and provide a new way to relate to the environment. {NumberedPlaceholder="Soundscape"} -->
  <string name="faq_difference_from_map_apps_question">"How is Soundscape different from other map apps?"</string>

<!-- Wayfinding - The process or activity of ascertaining one’s position and planning and following a route. 3D sound is where the audio through your headphones sounds as though it is coming from a given direction, as if it was actually coming from a speaker. Intersection - A junction where two or more roads meet or cross. Callout - a short audio clip with speech and/or sound effect serving as a piece of information. For example, the application can output an audio callout to notify the user that the battery is low. Soundscape - The app that explores the use of innovative audio-based technology to enable people, particularly those with blindness or low vision, to build a richer awareness of their surroundings, thus becoming more confident and empowered to get around by using spatial audio cues to enrich ambient awareness and provide a new way to relate to the environment. {NumberedPlaceholder="Soundscape"} -->
  <string name="faq_difference_from_map_apps_answer">"Soundscape provides an ambient description of your surroundings in aid of exploration and way-finding. Using spatial audio, Soundscape will call out points of interest, parks, roads, and intersections from the direction they physically are in your immediate environment as you walk. For example, if you pass a shop on your right, you will hear the name of the shop sounding from your right. As you approach an intersection, you will hear each road name sounding from the direction it goes in, beginning to your left, ahead and to the right.\n\nInstead of turn by turn directions as often provided by other map applications, Soundscape will play an audible beacon in the direction of your destination, empowering you to make your way there on your terms using your increased awareness of your surroundings and the location of your destination. Soundscape is designed to run in the background, enabling you to use a turn by turn directions app, all the while continuing to provide environmental awareness as you make your way to your destination."</string>

<!-- Wayfinding - The process or activity of ascertaining one’s position and planning and following a route. Soundscape - The app that explores the use of innovative audio-based technology to enable people, particularly those with blindness or low vision, to build a richer awareness of their surroundings, thus becoming more confident and empowered to get around by using 3D audio cues to enrich ambient awareness and provide a new way to relate to the environment. {NumberedPlaceholder="Soundscape"} -->
  <string name="faq_use_with_wayfinding_apps_question">"How do I use Soundscape with a wayfinding app?"</string>

<!-- Soundscape - The app that explores the use of innovative audio-based technology to enable people, particularly those with blindness or low vision, to build a richer awareness of their surroundings, thus becoming more confident and empowered to get around by using 3D audio cues to enrich ambient awareness and provide a new way to relate to the environment. A 'beacon' is an audio signal that helps fix the position of a location - the audio signal is played from the direction of a location which helps navigating towards that direction. Intersection - A junction where two or more roads meet or cross. {NumberedPlaceholder="Soundscape"} -->
  <string name="faq_use_with_wayfinding_apps_answer">"Soundscape is designed as an awareness app to help fill in details about your environment that you may not be aware of otherwise. While it is not designed as a turn-by-turn navigation app, it can be used alongside such apps to provide complementary information. To use Soundscape with these apps, start your navigation app first. Then, move over to Soundscape and set a beacon on the same destination as in the navigation app. At this point, both apps will be running and you will hear walking directions from your navigation app, while getting updates on points of interest, intersections, and your distance to your destination from Soundscape."</string>

<!-- Soundscape - The app that explores the use of innovative audio-based technology to enable people, particularly those with blindness or low vision, to build a richer awareness of their surroundings, thus becoming more confident and empowered to get around by using 3D audio cues to enrich ambient awareness and provide a new way to relate to the environment. {NumberedPlaceholder="Soundscape"} -->
  <string name="faq_controlling_what_you_hear_question">"How do I control what I hear and when I hear it in Soundscape?"</string>

<!-- Soundscape - The app that explores the use of innovative audio-based technology to enable people, particularly those with blindness or low vision, to build a richer awareness of their surroundings, thus becoming more confident and empowered to get around by using 3D audio cues to enrich ambient awareness and provide a new way to relate to the environment. Callout - a short audio clip with speech and/or sound effect serving as a piece of information. For example, the application can output an audio callout to notify the user that the battery is low. A 'beacon' or 'audio beacon' is an audio signal that helps fix the position of a location - the audio signal is played from the direction of a location which helps navigating towards that direction. Intersection - A junction where two or more roads meet or cross. Point of interest - A specific location that someone may find useful or interesting. Snooze - To put the app in an idle state that is interrupted by user movement. Sleep - To put the app in an idle state for a period of time. Quotes written as \" {NumberedPlaceholder="Soundscape"} -->
  <string name="faq_controlling_what_you_hear_answer">"Soundscape provides several ways to control what you hear and when:\n\n1. Immediately stop all audio: Double tap the screen with two fingers to immediately turn off all audio, including any callout that is currently playing and the beacon if it is on. Callouts will resume automatically when you approach the next intersection or point of interest, but the audible beacon will not. Select the \"unmute beacon button\" on the main screen to resume hearing the beacon.\n2. Stop automatic callouts: When you are not traveling or have reached a destination, you probably will not need Soundscape to continue to notify you of things around you. Instead of exiting the app, you can put Soundscape in to Snooze mode and it will wake up again when you leave, or you can put Soundscape into Sleep mode and it will stay off until you choose to turn it back on. Alternatively, you can select \"Settings\" from the menu and choose to turn all callouts off in the \"Manage Callouts\" section.\n3. Stop the beacon: There are several scenarios for which you might set a destination, but not need the audible beacon on. For example, you may know exactly how to get to your destination but want to get automatic updates about how far away you are from your destination. Or, you may know roughly how to get to your destination, and only need the audio beacon as you near your destination. Whatever the case, you can choose when to hear the beacon by toggling the \"mute beacon\"/\"unmute beacon\" button on the main screen."</string>

<!-- A frequently asked question about how the user should hold their phone -->
  <string name="faq_holding_phone_flat_question">"Do I need to hold the phone in my hand all the time?"</string>

<!-- Callout - a short audio clip with speech and/or sound effect serving as a piece of information. For example, the application can output an audio callout to notify the user that the battery is low. Soundscape - The app that explores the use of innovative audio-based technology to enable people, particularly those with blindness or low vision, to build a richer awareness of their surroundings, thus becoming more confident and empowered to get around by using 3D audio cues to enrich ambient awareness and provide a new way to relate to the environment. A 'beacon' is an audio signal that helps fix the position of a location - the audio signal is played from the direction of a location which helps navigating towards that direction. Quotes written as \" {NumberedPlaceholder="Soundscape"} -->
  <string name="faq_holding_phone_flat_answer">"No! While walking you can put the phone away in a bag or pocket or wherever is convenient. Soundscape will use the direction you are walking to figure out which callouts to announce to your left and to your right. When you stop moving, Soundscape does not know which direction you are facing. If the audible beacon is on, you will notice it get quiet until you start moving again. You can pull the phone out to press the location and exploration buttons at the bottom of the screen at any time but make sure to hold the phone with the top of the phone pointing in the direction you are facing and with the screen to the sky. In this \"flat\" position, Soundscape will use the phone’s compass to determine which way you are facing and provide accurate spatial callouts. If the beacon is on, you will also notice that it returns to full volume."</string>

<!-- Soundscape - The app that explores the use of innovative audio-based technology to enable people, particularly those with blindness or low vision, to build a richer awareness of their surroundings, thus becoming more confident and empowered to get around by using 3D audio cues to enrich ambient awareness and provide a new way to relate to the environment. {NumberedPlaceholder="Soundscape"} -->
  <string name="faq_personalize_experience_question">"In what ways can I personalize my Soundscape experience?"</string>

<!-- All of the terms in the string "Settings > Accessibility > Spoken Content > Voices" should be translated such that they are consistant with those in the iOS Settings app. Soundscape - The app that explores the use of innovative audio-based technology to enable people, particularly those with blindness or low vision, to build a richer awareness of their surroundings, thus becoming more confident and empowered to get around by using 3D audio cues to enrich ambient awareness and provide a new way to relate to the environment. Callout - a short audio clip with speech and/or sound effect serving as a piece of information. For example, the application can output an audio callout to notify the user that the battery is low. 'Nearby Markers' is the name of one of the buttons in the app. 'Voiceover' is an iPhone feature to help people who are visually impaired use the iPhone. 'Audio Ducking' is the name of an accessibility feature on the iPhone which reduces the volume of an app while 'Voiceover' is speaking. 'Touch ID' is the name of the iPhone feature for unlocking your phone using your finger print. 'Face ID' is the name of the iPhone feature for unlocking your phone using your face. 'Passcode' and 'iPhone Unlock' are all names of sections in the iPhone 'Settings' app. 'My Location', 'Around Me' and 'Ahead of Me' are buttons in the Soundscape app. {NumberedPlaceholder="Soundscape", "VoiceOver","Touch ID", "Face ID","iOS"} -->
  <string name="faq_personalize_experience_answer">"Soundscape allows you to customize three key aspects of the callouts you hear as you are walking:\n\n1. Voice: You can choose which of the available voices on iOS you would like Soundscape to use, as well as the speed at which callouts are spoken. From the Menu, select Settings, then Voice to adjust the Speaking Rate and Voice settings. Additional voices and enhanced voices with a higher quality can be downloaded in the iOS Settings app at Settings > Accessibility > Spoken Content > Voices. \n2. Distance Metric: Soundscape allows you to hear all distances in either feet or meters. From the Menu, select Settings. The Units of Measure section allows you to toggle between two options: Imperial (feet) and Metric (meters).\n3. Markers: You can mark your world with anything you care about. You can mark things that are personal and relevant to you like your home, your office and your preferred grocery store. Then Soundscape will automatically call out marked places as you walk by or approach them, or you can also use the Nearby Markers button at the bottom of the Soundscape home screen to hear a spatial callout of marked places around you. These markers will remain personal to you and will not be available to anyone else.\n\nIn addition to the above, the following VoiceOver settings can influence how Soundscape behaves:\n\n1. VoiceOver Tips: When VoiceOver tips are turned ON, you will hear more information about all the buttons on the primary Soundscape screen. You can turn on VoiceOver tips by navigating to the iOS Settings app and going to Accessibility > VoiceOver > Verbosity, and turning the Speak Hints setting on.\n2. Audio Ducking: Soundscape is designed to work with Audio Ducking turned OFF. When Audio Ducking is on, automatic callouts can be difficult to hear if VoiceOver is used simultaneously. We recommend turning Audio Ducking off to make it easier to hear all automatic callouts that occur as you are interacting with the phone. Audio ducking can be turned off in VoiceOver settings or via the VoiceOver rotor.\n3. Touch ID or Face ID to Unlock: Setting your phone to unlock using Touch ID or Face ID will make unlocking the phone fast and easy, and in turn, allow you to access the My Location, Around Me, and Ahead of Me buttons as quickly as possible when you are on the go. Set up Touch ID or Face ID unlocking in the iOS Settings app."</string>

<!-- Soundscape - The app that explores the use of innovative audio-based technology to enable people, particularly those with blindness or low vision, to build a richer awareness of their surroundings, thus becoming more confident and empowered to get around by using 3D audio cues to enrich ambient awareness and provide a new way to relate to the environment. {NumberedPlaceholder="Soundscape","Open Street Map"} -->
  <string name="faq_what_is_osm_question">"What is Open Street Map and why do we use it for Soundscape?"</string>

<!-- Callout - a short audio clip with speech and/or sound effect serving as a piece of information. For example, the application can output an audio callout to notify the user that the battery is low. Soundscape - The app that explores the use of innovative audio-based technology to enable people, particularly those with blindness or low vision, to build a richer awareness of their surroundings, thus becoming more confident and empowered to get around by using 3D audio cues to enrich ambient awareness and provide a new way to relate to the environment. {NumberedPlaceholder="Soundscape","Open Street Map"} -->
  <string name="faq_what_is_osm_answer">"Soundscape draws on geographic map data to provide the information callouts in the app. The primary map source we use is Open Street Map (www.openstreetmap.org) which is a rich community generated mapping platform, that enables organizations and individuals to improve the quality and granularity of the information provided and the accessibility of their spaces using Open Street Map map authoring tools."</string>

<!-- MARK: Tips & Tricks-->

<!-- The 'beacon' is an audio signal that helps fix the position of a location - the audio signal is played from the direction of a location which helps navigating towards that direction. Soundscape - The app that explores the use of innovative audio-based technology to enable people, particularly those with blindness or low vision, to build a richer awareness of their surroundings, thus becoming more confident and empowered to get around by using 3D audio cues to enrich ambient awareness and provide a new way to relate to the environment. {NumberedPlaceholder="Soundscape"} -->
  <string name="faq_tip_beacon_quiet">"If you put your phone in your pocket and stop moving, the beacon sound will get quieter because Soundscape can’t tell which way you are facing. Solve this by starting to walk again, or pulling your phone out and holding it flat."</string>

<!-- The 'beacon' is an audio signal that helps fix the position of a location - the audio signal is played from the direction of a location which helps navigating towards that direction. "Start Audio Beacon" should be translated the same as "location_detail.action.beacon" Quotes written as \" -->
  <string name="faq_tip_setting_beacon_on_address">"You can set a beacon on any address. From the main Soundscape screen, search for the address. After selecting the address in the search results, a \"Location Details\" screen will be shown and it has an option to \"Start Audio Beacon\" on the address. In this way, you can set a beacon on businesses, places, points of interest, and residences that are not in Open Street Maps."</string>

<!-- 'Nearby Places' is a screen in the app that shows a list of places that are close to the user. Quotes written as \" -->
  <string name="faq_tip_finding_bus_stops">"You can find nearby bus stops by selecting the \"Public Transit\" filter in the Nearby Places list."</string>

<!-- Preserve meters unit - Do not convert. The 'beacon' is an audio signal that helps fix the position of a location - the audio signal is played from the direction of a location which helps navigating towards that direction. {NumberedPlaceholder="50"} -->
  <string name="faq_tip_turning_beacon_off">"You can turn on and off the rhythmic sound of the beacon using the mute button on the home screen. If the beacon is muted you will still get updates about your distance to your destination every 50 meters or so."</string>

<!-- 'Manage Callouts' is the name of one of the sections on the Soundscape Settings screen. Soundscape - The app that explores the use of innovative audio-based technology to enable people, particularly those with blindness or low vision, to build a richer awareness of their surroundings, thus becoming more confident and empowered to get around by using 3D audio cues to enrich ambient awareness and provide a new way to relate to the environment. Callout - a short audio clip with speech and/or sound effect serving as a piece of information. For example, the application can output an audio callout to notify the user that the battery is low. Snooze - To put the app in an idle state that is interrupted by user movement. Sleep - To put the app in an idle state for a period of time. Quotes written as \" {NumberedPlaceholder="Soundscape"} -->
  <string name="faq_tip_turning_off_auto_callouts">"If you still want to interact with Soundscape but don’t want to hear automatic callouts you can turn callouts off by going to the \"Manage Callouts\" section of the \"Settings\" page from the menu. Or, if you aren’t going to be using Soundscape you can put it in either Sleep or Snooze mode using the \"Sleep\" button on the home screen."</string>

<!-- Soundscape - The app that explores the use of innovative audio-based technology to enable people, particularly those with blindness or low vision, to build a richer awareness of their surroundings, thus becoming more confident and empowered to get around by using 3D audio cues to enrich ambient awareness and provide a new way to relate to the environment. {NumberedPlaceholder="Soundscape"} -->
  <string name="faq_tip_hold_phone_flat">"Soundscape works best when you hold the phone flat with the screen facing the sky and the top of the phone pointing away from you."</string>

<!-- Marker - A location that has been marked as important by the user or application. This can be an address, a business or a custom place such as an entrance, a bus stop or a bench. The 'beacon' is an audio signal that helps fix the position of a location - the audio signal is played from the direction of a location which helps navigating towards that direction. 'Manage Markers' is the name of one of the options in the Soundscape menu. Quotes written as \" -->
  <string name="faq_tip_create_marker_at_bus_stop">"If there is a bus route you take regularly, set your pickup and exit stops as Markers. This way they will be saved so you can find them again easily, just go to \"Manage Markers\" from the menu and find them in the list. You can set a beacon on them and you will get periodic updates on how close you are to your exit stop. Note: you can turn off the rhythmic sound and you will still get distance updates along the way."</string>

<!-- Callout - a short audio clip with speech and/or sound effect serving as a piece of information. For example, the application can output an audio callout to notify the user that the battery is low. -->
  <string name="faq_tip_two_finger_double_tap">"Tapping the screen twice with two fingers will silence any active callouts."</string>

  <!-- New language strings since iOS -->
  <string name="no_language_selected">Ingen sprog valgt</string>
  <string name="street_preview_enabled">Street Preview enabled</string>
  <string name="street_preview_disabled">Street Preview disabled</string>

  <!--    Original iOS Soundscape doesn't have translations strings for Notifications -->
  <string name="first_launch_permissions_notification">Notifications</string>

  <!-- TODO these strings aren't translated yet -->>
  <string name="notification_text" translatable="false">We are running this location service in the foreground</string>
  <string name="general_error_notification_services_authorize_description" translatable="false">Soundscape uses notifications to let you know if it is currently working. Soundscape will work without this permission.</string>
  <string name="first_launch_permissions_background_location_title" translatable="false">Background Location Permission</string>
  <string name="first_launch_permissions_background_location_description" translatable="false">To allow Soundscape to work in the background, the app needs access to background location services.</string>

</resources><|MERGE_RESOLUTION|>--- conflicted
+++ resolved
@@ -1,209 +1,6 @@
 <?xml version="1.0" encoding="utf-8"?>
 <resources>
-<<<<<<< HEAD
-    <string name="app_name" translatable="false">Soundscape</string>
-
-    <string name="first_launch_welcome_title">Welcome!</string>
-    <string name="first_launch_welcome_description">Navigate with confidence using Soundscape spatial audio</string>
-    <string name="first_launch_welcome_button">Get Started</string>
-    <string name="first_launch_soundscape_language">Soundscape Language</string>
-    <string name="first_launch_soundscape_language_text">Select the language you would like Soundscape to use. You can always change your selection in the app settings.</string>
-    <string name="first_launch_headphones_title">Listening to Soundscape</string>
-    <string name="first_launch_headphones_message_1">Soundscape works great with any pair of headphones. If you would like to use headphones, grab them now.</string>
-    <string name="first_launch_headphones_message_2">If you don\'t have headphones or would prefer not to use them, that\'s alright! Soundscape will work with the speakers on your phone.</string>
-    <string name="first_launch_callouts_title">Hear Your Surroundings</string>
-    <string name="first_launch_callouts_message">Soundscape helps you stay aware of where you are and where you\'re going by calling out roads, intersections and points of interest as you approach them.</string>
-    <string name="first_launch_callouts_listen">Listen to an example of what Soundscape might call out on your next walk</string>
-    <string name="first_launch_callouts_listen_accessibility_label">Listen</string>
-    <string name="first_launch_callouts_example_1">Cafe</string>
-    <string name="first_launch_callouts_example_3">Main Street goes left</string>
-    <string name="first_launch_callouts_example_4">Main Street goes right</string>
-
-    <string name="first_launch_permissions_title">Navigating with Soundscape</string>
-    <string name="first_launch_permissions_message">When navigating with Soundscape you will be guided by an audio beacon. To do that, Soundscape needs you to enable the following permissions:</string>
-    <string name="first_launch_permissions_location">Location Services with Precise Location</string>
-    <string name="first_launch_permissions_motion">Motion &amp; Fitness</string>
-    <string name="first_launch_permissions_required">This permission is required</string>
-    <string name="first_launch_permissions_notification">Notifications</string>
-    <string name="general_error_location_services_authorize_title">Authorize Location Services</string>
-    <string name="general_error_location_services_authorize_description">Soundscape uses your location to find and tell you about the places and things around you. The app needs your permission to use Location Services.</string>
-
-    <string name="first_launch_beacon_title">Choose an Audio Beacon</string>
-    <string name="first_launch_beacon_message_1">When navigating with Soundscape, you will hear the audio beacon in the direction of your destination. By following its sound, you will always know which way to go.</string>
-    <string name="first_launch_beacon_message_2">Listen to the available audio beacons and select your preference.</string>
-    <string name="first_launch_beacon_message_3">This can be changed later in app settings.</string>
-
-    <string name="first_launch_prompt_title">You\'re all set!</string>
-    <string name="first_launch_prompt_message">You are ready for your first walk with Soundscape. To try it now, just choose a nearby destination, start the audio beacon, and you’ll hear it in the direction of your destination.</string>
-    <string name="first_launch_prompt_button">Finish</string>
-
-    <string name="terms_of_use_title">Terms of Use</string>
-    <string name="terms_of_use_accept_checkbox_acc_label">Accept Terms of Use</string>
-    <string name="terms_of_use_message">Your use of Soundscape is subject to the terms of the Scottish Tech Army Services Agreement and the terms set out below (together, the \&quot;Terms of Use\&quot;).</string>
-    <string name="terms_of_use_medical_safety_disclaimer">You acknowledge that Soundscape (1) is not designed, intended, or made available as a medical device, and (2) is not designed or intended to be a substitute for professional medical advice, diagnosis, treatment, or judgment and should not be used to replace or as a substitute for professional medical advice, diagnosis, treatment, or judgment.\n\nSafety Notice\nSoundscape is a navigation aid and should not be used in lieu of mobility skills, being aware of your surroundings, and good judgement. Use caution when navigating your environment as the mapping data incorporated into the Soundscape programme is captured from a third-party programme, and therefore, there may be limitations with the accuracy of the information presented.</string>
-
-    <string name="menu_devices">Head Tracking Headphones</string>
-    <string name="menu_help_and_tutorials">Help &amp; Tutorials</string>
-    <string name="menu_send_feedback">Send Feedback</string>
-    <string name="menu_rate">Rate</string>
-    <string name="share_title">Share</string>
-    <string name="ui_menu">Menu</string>
-    <string name="ui_menu_close">Close Menu</string>
-
-    <string name="search_use_current_location">Current Location</string>
-    <string name="search_nearby_screen_title">Places Nearby</string>
-    <string name="search_view_markers">Markers &amp; Routes</string>
-    <string name="search_hint_input" translatable="false">Search for an address</string>
-    <string name="cancel_search_contentDescription" translatable="false">Cancel search</string>
-    <string name="create_an_audio_beacon"  translatable="false">Create an audio beacon</string>
-    <string name="enter_street_preview"  translatable="false">Enter Street Preview</string>
-
-    <string name="callouts_panel_title">Hear My Surroundings</string>
-    <string name="ui_action_button_my_location">My Location</string>
-    <string name="user_activity_my_location_title">What\'s My Location?</string>
-    <string name="ui_action_button_around_me">Around Me</string>
-    <string name="user_activity_around_me_title">What\'s Around Me?</string>
-    <string name="ui_action_button_ahead_of_me">Ahead of Me</string>
-    <string name="user_activity_ahead_of_me_title">What\'s Ahead of Me?</string>
-    <string name="ui_action_button_nearby_markers">Nearby Markers</string>
-    <string name="user_activity_nearby_markers_title">Hear Markers Nearby</string>
-
-    <string name="general_alert_yes">Yes</string>
-    <string name="general_alert_no">No</string>
-    <!-- Weirdly, original iOS Soundscape doesn't seem to have translation strings for "Settings" -->
-    <string name="general_alert_settings" translatable="false">Settings</string>
-    <string name="ui_continue">Continue</string>
-
-    <string name="beacon_styles_current">Current</string>
-    <string name="beacon_styles_original">Original</string>
-    <string name="beacon_styles_drop">Drop</string>
-    <string name="beacon_styles_flare">Flare</string>
-    <string name="beacon_styles_mallet">Mallet</string>
-    <string name="beacon_styles_mallet_slow">Mallet (Slow)</string>
-    <string name="beacon_styles_mallet_very_slow">Mallet (Very Slow)</string>
-    <string name="beacon_styles_ping">Ping</string>
-    <string name="beacon_styles_shimmer">Shimmer</string>
-    <string name="beacon_styles_signal">Signal</string>
-    <string name="beacon_styles_signal_slow">Signal (Slow)</string>
-    <string name="beacon_styles_signal_very_slow">Signal (Very Slow)</string>
-    <string name="beacon_styles_tactile">Tactile</string>
-    <string name="beacon_styles_haptic_wand">Haptic Wand</string>
-    <string name="beacon_styles_haptic_pulse">Haptic Pulse</string>
-
-    <string name="directions_facing_n">Facing north</string>
-    <string name="directions_facing_ne">Facing northeast</string>
-    <string name="directions_facing_e">Facing east</string>
-    <string name="directions_facing_se">Facing southeast</string>
-    <string name="directions_facing_s">Facing south</string>
-    <string name="directions_facing_sw">Facing southwest</string>
-    <string name="directions_facing_w">Facing west</string>
-    <string name="directions_facing_nw">Facing northwest</string>
-    <string name="directions_along_facing_n">Facing north along %1$s</string>
-    <string name="directions_along_facing_ne">Facing northeast along %1$s</string>
-    <string name="directions_along_facing_e">Facing east along %1$s</string>
-    <string name="directions_along_facing_se">Facing southeast along %1$s</string>
-    <string name="directions_along_facing_s">Facing south along %1$s</string>
-    <string name="directions_along_facing_sw">Facing southwest along %1$s</string>
-    <string name="directions_along_facing_w">Facing west along %1$s</string>
-    <string name="directions_along_facing_nw">Facing northwest along %1$s</string>
-    <string name="directions_direction_ahead">ahead</string>
-    <string name="directions_direction_ahead_to_the_right">ahead to the right</string>
-    <string name="directions_direction_to_the_right">to the right</string>
-    <string name="directions_direction_behind_to_the_right">behind to the right</string>
-    <string name="directions_direction_behind">behind</string>
-    <string name="directions_direction_behind_to_the_left">behind to the left</string>
-    <string name="directions_direction_to_the_left">to the left</string>
-    <string name="directions_direction_ahead_to_the_left">ahead to the left</string>
-    <string name="directions_traveling_n">Travelling north</string>
-    <string name="directions_traveling_ne">Travelling northeast</string>
-    <string name="directions_traveling_e">Travelling east</string>
-    <string name="directions_traveling_se">Travelling southeast</string>
-    <string name="directions_traveling_s">Travelling south</string>
-    <string name="directions_traveling_sw">Travelling southwest</string>
-    <string name="directions_traveling_w">Travelling west</string>
-    <string name="directions_traveling_nw">Travelling northwest</string>
-    <string name="directions_heading_n">Heading north</string>
-    <string name="directions_heading_ne">Heading northeast</string>
-    <string name="directions_heading_e">Heading east</string>
-    <string name="directions_heading_se">Heading southeast</string>
-    <string name="directions_heading_s">Heading south</string>
-    <string name="directions_heading_sw">Heading southwest</string>
-    <string name="directions_heading_w">Heading west</string>
-    <string name="directions_heading_nw">Heading northwest</string>
-    <string name="directions_along_traveling_n">Travelling north along %1$s</string>
-    <string name="directions_along_traveling_ne">Travelling northeast along %1$s</string>
-    <string name="directions_along_traveling_e">Travelling east along %1$s</string>
-    <string name="directions_along_traveling_se">Travelling southeast along %1$s</string>
-    <string name="directions_along_traveling_s">Travelling south along %1$s</string>
-    <string name="directions_along_traveling_sw">Travelling southwest along %1$s</string>
-    <string name="directions_along_traveling_w">Travelling west along %1$s</string>
-    <string name="directions_along_traveling_nw">Travelling northwest along %1$s</string>
-    <string name="directions_along_heading_n">Heading north along %1$s</string>
-    <string name="directions_along_heading_ne">Heading northeast along %1$s</string>
-    <string name="directions_along_heading_e">Heading east along %1$s</string>
-    <string name="directions_along_heading_se">Heading southeast along %1$s</string>
-    <string name="directions_along_heading_s">Heading south along %1$s</string>
-    <string name="directions_along_heading_sw">Heading southwest along %1$s</string>
-    <string name="directions_along_heading_w">Heading west along %1$s</string>
-    <string name="directions_along_heading_nw">Heading northwest along %1$s</string>
-
-    <string name="intersection_approaching_intersection">Approaching intersection</string>
-    <string name="directions_intersection_with_name_direction">%1$s %2$s</string>
-
-    <string name="general_error_location_services_find_location_error">We are having trouble finding your current location.</string>
-
-    <string name="menu_manage_callouts">Manage Callouts</string>
-    <string name="callouts_turn_on_off">Turn all callouts on or off</string>
-    <string name="callouts_callouts_on">Callouts On</string>
-    <string name="callouts_callouts_off">Callouts Off</string>
-    <string name="callouts_allow_callouts">Allow Callouts</string>
-    <string name="callouts_places_and_landmarks">Places and Landmarks</string>
-    <string name="callouts_places_and_landmarks_info">Nearby places like shops and restaurants</string>
-    <string name="callouts_mobility">Mobility</string>
-    <string name="callouts_mobility_info">Intersection and transportation info</string>
-    <string name="callouts_audio_beacon">Distance to the Audio Beacon</string>
-    <string name="callouts_audio_beacon_info">Updates about distance to the audio beacon when it\'s set</string>
-    <string name="callouts_nothing_to_call_out_now">There is nothing to call out right now</string>
-    <string name="preview_include_unnamed_roads_title">Unnamed Roads</string>
-    <string name="preview_include_unnamed_roads_subtitle">Include unnamed roads during Soundscape Street Preview</string>
-    <string name="preview_include_unnamed_roads_label_off">Enable Unnamed Roads</string>
-    <string name="preview_include_unnamed_roads_label_on">Disable Unnamed Roads</string>
-
-    <string name="markers_no_markers_title">Getting Started with Markers</string>
-    <string name="markers_no_markers_hint_1">Create markers for your favourite destinations, waypoints on a route, or any locations you want called out. Simply choose a location, or even your current location, from the home screen and select \&quot;Save as Marker\&quot;.</string>
-    <string name="markers_no_markers_hint_2">Try marking your home, the entrance to your work, or your favourite spot in the park.</string>
-    <string name="routes_no_routes_title">Getting Started with Route Waypoints</string>
-    <string name="routes_no_routes_hint_1">Create a route for yourself or for someone else by organising a set of markers as waypoints on a route.</string>
-    <string name="routes_no_routes_hint_2">While out on your route with Soundscape, you will be informed on arrival to each waypoint, and the Audio Beacon will automatically advance to the next waypoint.</string>
-    <string name="route_detail_action_create">New Route</string>
-    <string name="markers_sort_button_sort_by_name">Name</string>
-    <string name="route_detail_edit_description">Description</string>
-    <string name="route_detail_edit_description_default">Add a description of your route</string>
-    <string name="route_detail_edit_waypoints_button">Add Waypoints</string>
-    <string name="ui_back_button_title">Back</string>
-    <string name="general_alert_cancel">Cancel</string>
-    <string name="route_no_waypoints_hint_1">Name your route and add an optional description. You can then add waypoints as you go or pick them from your list of markers.</string>
-    <string name="route_no_waypoints_hint_2">You can rearrange the order of waypoints along a route at any time by editing the route.</string>
-    <string name="general_alert_add">Add</string>
-
-    <string name="location_detail_title_default">Location Details</string>
-
-    <string name="osm_tag_crossing">Crossing</string>
-    <string name="osm_tag_bus_stop">Bus Stop</string>
-    <string name="distance_format_meters">%1$s metres</string>
-
-    <string name="no_language_selected">No language selected yet</string>
-    <!--    Original iOS Soundscape doesn't have translations strings for Notifications -->
-    <!-- TODO these strings aren't translated yet -->>
-    <string name="notification_text" translatable="false">We are running this location service in the foreground</string>
-    <string name="general_error_notification_services_authorize_description" translatable="false">Soundscape uses notifications to let you know if it is currently working. Soundscape will work without this permission.</string>
-    <string name="first_launch_permissions_background_location_title" translatable="false">Background Location Permission</string>
-    <string name="first_launch_permissions_background_location_description" translatable="false">To allow Soundscape to work in the background, the app needs access to background location services.</string>
-    <string name="street_preview_enabled">Street Preview enabled</string>
-    <string name="street_preview_disabled">Street Preview disabled</string>
-=======
   <string name="app_name" translatable="false">Soundscape</string>
->>>>>>> 2ca4d96f
 
 <!--******************************************************************************-->
 <!-- MARK: General-->
@@ -3788,5 +3585,9 @@
   <string name="general_error_notification_services_authorize_description" translatable="false">Soundscape uses notifications to let you know if it is currently working. Soundscape will work without this permission.</string>
   <string name="first_launch_permissions_background_location_title" translatable="false">Background Location Permission</string>
   <string name="first_launch_permissions_background_location_description" translatable="false">To allow Soundscape to work in the background, the app needs access to background location services.</string>
+  <string name="search_hint_input" translatable="false">Search for an address</string>
+  <string name="cancel_search_contentDescription" translatable="false">Cancel search</string>
+  <string name="create_an_audio_beacon"  translatable="false">Create an audio beacon</string>
+  <string name="enter_street_preview"  translatable="false">Enter Street Preview</string>
 
 </resources>
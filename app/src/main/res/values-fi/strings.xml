--- conflicted
+++ resolved
@@ -147,11 +147,8 @@
     <string name="general_alert_add">Lisää</string>
 
     <string name="location_detail_title_default">Sijainnin tiedot</string>
-<<<<<<< HEAD
     <string name="osm_tag_crossing">Suojatie</string>
     <string name="distance_format_meters">%1$s metriä</string>
-=======
     <string name="no_language_selected">Ei kieltä valittu</string>
->>>>>>> 6f9d3f02
 
 </resources>